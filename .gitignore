--- conflicted
+++ resolved
@@ -1,12 +1,9 @@
 # See https://docs.github.com/get-started/getting-started-with-git/ignoring-files for more about ignoring files.
 
-<<<<<<< HEAD
 environment.ts
-=======
+environment.developement.ts
 
 
-
->>>>>>> 55893242
 
 # Compiled output
 /dist
