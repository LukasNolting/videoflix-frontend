$white : #FFFFFF;
$black : #000000;
$main-blue-dark : #2E3EDF;
$error-red : #FF002E;
$responsive-breakpoint : 600px;


html {
    scroll-behavior: smooth;
}

body {
    overflow: hidden;
}

* {
    margin: 0;
    padding: 0;
    font-family: 'DM Sans', Calibri, 'Trebuchet MS', sans-serif;
    box-sizing: border-box;
    font-variation-settings: 'wght' 400;
}


@mixin dFlex($fd: row, $jc: center, $ai: center) {
    display: flex;
    flex-direction: $fd;
    justify-content: $jc;
    align-items: $ai;
}

//example : @include dFlex(column, flex-start, center);

@mixin DMSans($weight, $size, $line-height, $color) {
    font-family: 'DM Sans', sans-serif;
    font-weight: $weight;
    font-size: $size;
    line-height: $line-height;
    color: $color;
}

//example : @include DMSans(700, 64px, 76.8px, $main-blue-dark);

@mixin buttonBlue($width, $height, $gap) {
    width: $width;
    height: $height;
    gap: $gap;
    @include DMSans(700, 18px, 23.44px, $white);
    background-color: $main-blue-dark;
    border: none;
    padding: 12px 24px;
    border-radius: 40px;

    &:hover {
        background-color: rgba($color: $main-blue-dark, $alpha: 0.8);
        scale: 1.1;
        transition: all 0.1s ease-in;
        cursor: pointer;
    }

    &:disabled {
        cursor: not-allowed;
        transition: all 0.1s ease-in;
    }
}

//example : @include buttonBlue(151px, 48px, 10px);

@mixin btnHover($color) {
    background-color: darken($color, 10%);
    transition: all 175ms ease-in;
}

@mixin btnActive($color) {
    background-color: darken($color, 15%);
    box-shadow: 0px 4px 4px 0px rgba(0, 0, 0, 0.1);
    transition: all 175ms ease-in;
}

@mixin btnDisabled($color) {
    background-color: lighten($color, 25%);
    box-shadow: 0px 4px 4px 0px rgba(0, 0, 0, 0.1);
    transition: all 175ms ease-in;
}

@font-face {
    font-family: 'DMSans';
    src: url('assets/fonts/DMSans-VariableFont_wght.ttf') format('truetype');
    font-weight: 125 950;
    font-stretch: 75% 125%;
    font-style: normal;
}

//global classes
.pointer {
    cursor: pointer;
}

.mt-16 {
    margin-top: 16px;
}

.highlight {
    @include DMSans(400, 16px, 19.2px, $main-blue-dark !important);
}

.d-none {
    display: none !important;
}

//custom scrollbar
::-webkit-scrollbar {
    width: 6px;
    border-radius: 8px;
}

::-webkit-scrollbar-thumb {
    background-color: $main-blue-dark;
    border-radius: 8px;
}

::-webkit-scrollbar-track {
    background-color: $black;
    border-radius: 8px;
    margin: 10px;
}

// global classes for inputfields
textarea:focus,
input:focus,
select:focus,
option:focus {
    outline: none;
}

.input-container {
    @include dFlex(column, flex-start, center);
    width: 100%;
    height: 100%;
    position: relative;

    img {
        width: 24px;
        height: 24px;
        border-radius: 50%;
        cursor: pointer;
        position: absolute;
        top: 12px;
        right: 16px;
        background-color: transparent;
        transition: all 0.1s ease-in;

        &:hover {
            background-color: lightblue;
        }
    }
}

.error-message {
    width: 100%;
    position: absolute;
    bottom: -18px;
    left: 0;
    @include dFlex(row, flex-start, center);

    p {
        @include DMSans(400, 15px, 19.53px, $error-red);
    }
}

.header {
    z-index: 5;
}



.vjs-quality-menu-custom {
    position: absolute;
    right: 8px;
    bottom: 40px;
    background: rgba(0, 0, 0, 0.8);
    border: 1px solid $white;
    @include dFlex(column, flex-start, center);
    gap: 8px;
    padding: 8px;
    border-radius: 8px;

    >.quality-option {
        @include DMSans(400, 14px, 17.2px, $white);
        transition: all 0.1s ease-in;

        &:hover {
            @include DMSans(400, 14px, 17.2px, $main-blue-dark);
            scale: 1.1;
        }
    }
}

.vjs-quality-menu-custom.show {
    display: flex;
}

.active {
    color: $main-blue-dark !important;
}

<<<<<<< HEAD



.vjs-svg-icon {
    display: inline-block;
    background-repeat: no-repeat;
    background-position: center;
    fill: currentColor;
    height: 1.8em;
    width: 1.8em
}

.vjs-svg-icon:before {
    content: none !important
}

.vjs-control:focus .vjs-svg-icon,
.vjs-svg-icon:hover {
    filter: drop-shadow(0 0 .25em #fff)
}

.video-js .vjs-big-play-button .vjs-icon-placeholder:before,
.video-js .vjs-modal-dialog,
.vjs-button>.vjs-icon-placeholder:before,
.vjs-modal-dialog .vjs-modal-dialog-content {
    position: absolute;
    top: 0;
    left: 0;
    width: 100%;
    height: 100%
}

.video-js .vjs-big-play-button .vjs-icon-placeholder:before,
.vjs-button>.vjs-icon-placeholder:before {
    text-align: center
}

@font-face {
    font-family: VideoJS;
    src: url(data:application/font-woff;charset=utf-8;base64,d09GRgABAAAAABTsAAsAAAAAIpAAAQAAAAAAAAAAAAAAAAAAAAAAAAAAAABHU1VCAAABCAAAADsAAABUIIslek9TLzIAAAFEAAAAPgAAAFZRiV32Y21hcAAAAYQAAAEJAAAD5p42+VxnbHlmAAACkAAADtIAABckI4l972hlYWQAABFkAAAAKwAAADYsvIjpaGhlYQAAEZAAAAAdAAAAJA+RCL1obXR4AAARsAAAABcAAAC8Q2YAAGxvY2EAABHIAAAAYAAAAGB7CIGGbWF4cAAAEigAAAAfAAAAIAFAAI9uYW1lAAASSAAAASUAAAIK1cf1oHBvc3QAABNwAAABfAAAAnXdFqh1eJxjYGRgYOBiMGCwY2BycfMJYeDLSSzJY5BiYGGAAJA8MpsxJzM9kYEDxgPKsYBpDiBmg4gCACY7BUgAeJxjYGR7yDiBgZWBgaWQ5RkDA8MvCM0cwxDOeI6BgYmBlZkBKwhIc01hcPjI+FGPHcRdyA4RZgQRADaGCyYAAHic7dPXbcMwAEXRK1vuvffem749XAbKV3bjBA6fXsaIgMMLEWoQJaAEFKNnlELyQ4K27zib5PNF6vl8yld+TKr5kH0+cUw0xv00Hwvx2DResUyFKrV4XoMmLdp06NKjz4AhI8ZMmDJjzoIlK9Zs2LJjz4EjJ85cuHLjziPe/0UWL17mf2tqKLz/9jK9f8tXpGCoRdPKhtS0RqFkWvVQNtSKoVYNtWaoddPXEBqG2jQ9XWgZattQO4baNdSeofYNdWCoQ0MdGerYUCeGOjXUmaHODXVhqEtDXRnq2lA3hro11J2h7g31YKhHQz0Z6tlQL4Z6NdSbod4N9WGoT9MfHF6GmhnZLxyDcRMAAAB4nJ1YC1hU17U+a5/HMA4iA3NmVBDmoQwP5TFnHlFeA4gYiUFRQINoSCBAyK3G2yi+0aipYtFcHYo2xsb4NiY3+VrNxSaX5uvt495ozNdoYoxmem2/L8HGpLc+InB279pnhlGr5mvL4eyz99nrrL32eu1/DQcc/okdYgdHOA6MQKp4r9gx0EcMHMezOalVasW5BM7NcXoSb9fFgE6KtSSBxWz1FYDPG+vMBGcKb9cebu2VS5s2aaTkCvRSf6C7Y+Ppibm5E09v7IDs2/3uZQtbD0zIyppwoHXh/93ukmyYgdePNRp65p5v+3v/9otQl2O7wP34cT88p8Md2YxpYLQZoRcy6FlSBRnwnGAe6BPMSCZo+7NJVqS0cE4uHendzhSnbPH6TDqL1+Nme5LZXkCHnGyoH0kne30WH+gswhm3q+pt/mTas9NLS64GnjmSlTPw0wVQT/ewRaBgxtydy3cuUB9/6SW+vb5yRvr+t0eOfPKJZ/9t3+4tL7xj32Xd3thCxi+ge6ifdsAN+l5+wi5HQ/cCoeull1AszS7CUfEcJzK7sKWJAdJhCd0sPM4+EY7QDm5ov08hXRQXE5bf6PV5Q5+IjW7X7Nku92Ask4l2hCRRD6TPqISiCJeQna3SCFwrhrNzXHzo4yFevBwxpzxk8WCIIfkvVEKVy32SbT8n68gzgaslpaiO2zIGIyuSb7RNf9HSuN26y/7OC1tgEmpiyA6aD4qcgTOiLThwGG0eB694FI8NHLLN6OBlRVaMxNAFS4JdXUG6mW8PwpKuYLCLXKGbu8iwYNdgO06Sn3Th+/vyZAxs8Ro30DjHe9gy8Fywi24OMm7Qyzh3MTZVOMYhLBnoC+J79lpTUyQmorjhnMwlcQ5uPEYGpDjsOkkH49BjQLQBqs3jFtFdJNlksYmoQFDArLh8Xh+Qd6Ghcsb6FUuehDi+U/lqD71K/qiegeV1imcwjl7ExwiSrf4BZyCujV6cVcFo6VX+G9IcPyFjJnUufbU/jzrL1X99as36reXl8K32nFaOr+E8jWJEcJ55DpMVfSMe95/AJaOsGBH2GJCNpiRQbK4C8BjdmQA22QY2j03Em13i2YHqtNLU1NI04Yj2HJgA6fQc6VPNpA/D+Ryks554NnVy2mB72uRUfPLsqR4N0LOBQKArwJYO+5W2fgZX8oC1HR6HjNaQTVIG2FPwnTcXXGZZfNB7TE6pTKZUwaw91XWLAoFFGcnB5PHjsckgBjbWutrL+0h5Y1xw3DRGDumsnXb3MJwXrJIN5U7m0rgJ3yG5w4he5ckFG4pmNEkOm0/xOO4r4yL87wqtQM+hiJIVp+6iG2wPBKD35ElGkDx+UfC2v1mFG1o+M3AjNFty8biKMXwzyxnZLds8wYD2BxmCPHAldPOeLsy/0BugftYhVYFAhO8SqQ0j3oK7dHJZnI/jxmUS4onlxskSF8thmvNZjIrRZwEPxr0lBuLRuz3oy/FOHCsxwOPYh2M+e9u3J5pgPYz9gp6G7C9m0A11F9ddqKMfV+4sbq45/YspOysXvT+3pdFdYNg2fHbW8Dz301MqDVuGrz0Fuh0YMW8mddrpqzST7rV9BcvqPoNvadRndWp0p8HvbiqrFj5yFQ/vNFSXDpxpLEFWp+DcrF3FT1afWshFcmCfeAMjEvO65i0Y6XijQfSRPWx3TV/Df7Km3E1l+kLt56s/rwVzuRusNMhudznkwdLaS+QNdeal2jDPP4l9qHc98vTYZOSkxzD+njBWVWjFPKgipx6DkWvXQiW8OYcewVHE5yukinDMcfGgc0opDltYKDxIGBedkzc6jSfE7tlvESCDFUw0Hx0opS+U0lHCxNottbNWSxX9zZVvEhKWUSyBpaXwBc2a98M6UqPeXAs/GDon8Ax7hsthO8cM5HU7Ad0UvRR9lHmtyQKZ4MAe814X5h9MSUkQmhf96eVJ6p90OjIiqSIjvykvr2l5U55O/fPQKD+jIomYpNyGJQ25uQ2kIikRfAmuBHCPsWqkSDEqgZ5KDI2sifS/R43MbZg0idFHbCPNxXxZws1ACVE6hAhOdJwRkJLFBLPZpRGYJ50pko6XzMkgmSx40ljik6AQcKhFnLcQE6rF7PXFe1Ocoj0T3AXgSgJTDIhHRfHlYZKuSzc6uievOJGXY+i5GJkkTp7UM3y0LqATDbtFcbdBxO7o4T25JYlEjoH0uynUh8rapkxp62QN70svSF+hT4gGPlovlmcm/ComLi7mV4kTykV9NFWjE/QrwgQ4uIcAP0rQF4VZYRP2o3PhHHzfPMJj9Ir+uzKUlrH49ntT18AVvj1sc3YGjUT/Mt2Dxawa8ArcA7bCQIpvfwAYu22vEG/No/5RvPdA7g+AelLrPwzy+LtkLPhnpIxH14m4EYq8eeMHbPEPNm6G7Nv9B4jcFPZ8bJj0SEjP3MPgQdKTqqEoy2v6G32P/Y6dxOv04AxnoAeq+GILvUavtYCBXm+BaIhuodcfrN5B/V2EYMCPh+SxavjGyPwV0x4CJgUPGT0mQaODGBACIJZGsMXwAD0LGXx7l3CdAcKMIKI+f5CepWeD0BvyU/GcdBxPF8SwejC6LGZmAURFdsSWKR5HyHld2kbdIZO1Ixx+bnnzU7n5+blPNV9jnUDWhP2tC68tbN3PVIldsQPxSAcSpjOav7Q05uXn5zW2LLvDXn9B6syscPy9iDLEMmSrJz6nYuWMipukjM0AH8JkGS+XFyMRkzSCH7KD/hwm172SAyZYumHlefr5AddrtA0O0TnwaVZxcRY9Bfukn9Gf05N1r9DV9MoBsJ1f+ZrqUvtPHizJAntWybv7hmqLt6QLuK6ZS9Fqi1jO5rDoWPZXXII5Tgajg53cIXCjDCGIcYrRIY2n6+mXOa/W0bdhau3ryiEYe2FV/5oeaIYK/5w5frCyll6/cYO8DiNhw6t1MBWmznt91QX62UF1N7l0eHBZTRGpKaqpKVIPF9UcIzmReud9TSY75+K899GHbBu6wjoR7RKKZVYiYxSPf5/2wJT5e3NAhmUbVn5KLx1Ujg0+BGvpAIh0DezInTkzF37KVocxrKU3r1+XLtAe2lO3l66kfQfB/unKY+q8N375Ru8bc4pJXfEcESU95q+p8ZNZRTWH1d9FzvUdYXk5rLkcdkEisoKKVHQW/b3GEx6tPaYcoJfOr9wAbSBnv1IHpep0OExr4LPMkpJM+j7sly7UHkOzXjoAZljHCGiyegtNlwljM0v+c19ET9Pvst09a2Mtgcf5/ZSzYO5h1156+eyydfAsxGa9XAuF6vzjh6CssLq6ECysperXX0sX5h5ZdpZe3guxsGIPEtHk/aqXX1hVqP5HYVVVISkrrNqvXorIc+5Ou91Hnr/LcD2afi6eX7UBloOcs7cOpqgGaNfs1g7bNbs9z6wASaylN69d0/TFTIz6Ws8+oGV3mE2612wRTHKcVUbhjKadebloMc+dyXgMVtVK6BwMB/+mVW09igdRBWaRtNQX59d/VD//xdQ0TCiYNj1KT9sq6Wdu5WTbqk3qDXyDaLa1fv621LS01G3z61sD6lH8lAxDLicV921s6Bf92JOYvzNYCL1khbqBXEFUzC521N5NyzNaQIWhjyFyDoBIVrAjmv2UEaLlI+c6zw1jmVIPLLLZZUTj6GxGHW+mq1tgHXR2D85p4Q934+jLbtjVLcyCdS10NVzpHqxp4Q/hK7WopY/NRGx9HGsPGdFjOjcpjBnGYMVqY/4eqT5khWEHWUup2A/pTw7pdWgsWft7ETUERL96nRg0HNFPmCYba6pylECaExX89A9WLUOVB4oKLu/o1oqSYHCgLzBUlAz8hNFDRpeSU1XT+LRmDUgPaKbYdHDn9suF/tu13nHJij0N97LfS0QmqONuyONk7zvUI6Qa0pF9f2+oABL92AT6e0U//z9YqAiWtJLU1JK0gS+1aacwamiNqK067u9ZQ8f1d4qLodMzz3uL89Z68V/Hnr++hXWUuHgw8dfi972PeTyPefu3aNNucemQ74qFuIaJnVkOu4Q+yjuwmmC1FqZpl1i4uzoPxjkpPf3Xv545tl26Rr+dOvUd+omqJzch9dOeU7f10Y64nMcKK137DccIZq2WdXtdZjbEoLSzHwiMtrjYLDxpHQW8gjMX6XFYAE2zSWVD04EGYSs9MbO6sEo20BMEAB4mpvSypsKjZ4Stgzb+c3A9/MQT2+vrBy+qvyFxLUtLlSRF/Ri2wjfZ2dus2Q8lXx4608/jnqK5OOap6NY2PSjYYnECCjiEeLJll/pbmqfeIK+ps3+MxrlEhqmTPipVP7kqlF4VhpEb6r+Q7YOJg38kJ9SHBf3NBl6+9YchfbUjb5ahLSzUM3kPHmwFAsZ5rpai0S7E5xWzZ1j+fW7zsUWP2g5NXTw52ySCTrgG0+lbw60l2Y/CB185CoA8NK+tbRKxfjy6pm5hzQRRR+cMqv1Jbiw6STivtEvt3DRcy0QEh92JlUGo2PG4tSKHl00YD6xc8CK+YPYyy3io2lN8BcSjKRzrIV6ypOAobqxViJPaT9M9Hy5szY33mp7OX/Zu89L/7Ww5vqY2Y8b0pKgoiUhG5cPDPzq8qTV/WkzUOIvXVVA96kmjcBrr3HrYC/Wn+fYP6Z7T1rqy3zknbvqma/FvVk96fNXGkuaXrdHW5JGSxZT/2I/O73v+yNWafMdzc5NdxYurHs6h86e01sLKLz9EBrg+x36rxAaED7hRnAMx7Vzu+9wabh3zG8XLQjx0ablUJzmxdErxYT3kzQSd0SSafVqF5PXgpp0OyYJ1EyNHpGUZmvK575ySzd85JSqF7IBzSAbMM04+MbE58xF3/njXOGecSaermlw2y9PsSQdytLJVr8t+wg+rR8cZYoeNxVIzNdk3Bngi8U5LAlgTFoQnzJCa5EsCgYhCaGL+qPj7TdhG31p9tej3R04N//PXxNwJvyUqwaJqRPJY98TJ5TPndmflRAkAhBfe46sfKW5wizSge08Xb7Ca/GUVs55trngkKkrUS2WPzKttaaqq+idmahugkY+W6fN0I6i3gPt/x88U4wAAeJxjYGRgYADiGU9YXsXz23xl4GZnAIFH7fO+IdMc/WBxDgYmEAUASbMKwAB4nGNgZGBgZwABjj4Ghv//OfoZGBlQgT4ARicDZAAAAHicY2BgYGAfxJijD8Fmu4EqBwCSpgKpAAAAAAAADgBoAH4AzADgAQIBQgFsAZgB7gIuAooC0AL8A2IDjAOoA+AEMASwBNoFCAVaBcAGCAYuBnAGrAb2B04HigfSCCoIcAiGCJwIyAkkCVYJiAmsCfIKIApWCsQLknicY2BkYGDQZ2hmYGcAASYg5gJCBob/YD4DABqrAdAAeJxdkE1qg0AYhl8Tk9AIoVDaVSmzahcF87PMARLIMoFAl0ZHY1BHdBJIT9AT9AQ9RQ9Qeqy+yteNMzDzfM+88w0K4BY/cNAMB6N2bUaPPBLukybCLvleeAAPj8JD+hfhMV7hC3u4wxs7OO4NzQSZcI/8Ltwnfwi75E/hAR7wJTyk/xYeY49fYQ/PztM+jbTZ7LY6OWdBJdX/pqs6NYWa+zMxa13oKrA6Uoerqi/JwtpYxZXJ1coUVmeZUWVlTjq0/tHacjmdxuL90OR8O0UEDYMNdtiSEpz5XQGqzlm30kzUdAYFFOb8R7NOZk0q2lwAyz1i7oAr1xoXvrOgtYhZx8wY5KRV269JZ5yGpmzPTjQhvY9je6vEElPOuJP3mWKnP5M3V+YAAAB4nG2ReVPbMBDF/ULi2EkDBFqO3gdHLxUzDB9IkdexBllydRD49ihO3Ckz7B/a31utZnafkkGyiXnyclxhgB0MMUKKMTLkmGCKV5hhF3vYxxwHOMRrvMERjnGCU7zFO7zHB3zEJ3zGF3zFN5zhHBe4xHf8wE/8wm8w/MEVimTYKv44XR9MSCsUjVoeHE3vjQoNsSZ4mmxZmVWPjSz7jlou6/0qKOWEJdKMtCe793/hQfqxa6XWZHMXFl56RS4TvPXSaDeoy0zUUZB109KstDK8lHo5q6Qi1hcOnqkImubPS6aqRq7mlnaEWabub4iYblba3SRmgldS0+FWdhNtt04F14JUaqkl7tcpOpJtErvNt3Bd9HRT5JWxK25Ldjvp6br4hzfFiIdSmlzTg2fSUzNrLd1LE1ynxq4OVaVoKLjzJ60UPtj1RKzHzsbjly6inVnFBS2MucviPncU7Rr7lfTxRepDs1A2j3ZHRc7PuzFYSfE3ZOd4kjwBy227hA==) format("woff");
    font-weight: 400;
    font-style: normal
}

.video-js .vjs-big-play-button .vjs-icon-placeholder:before,
.video-js .vjs-play-control .vjs-icon-placeholder,
.vjs-icon-play {
    font-family: VideoJS;
    font-weight: 400;
    font-style: normal
}

.video-js .vjs-big-play-button .vjs-icon-placeholder:before,
.video-js .vjs-play-control .vjs-icon-placeholder:before,
.vjs-icon-play:before {
    content: "\f101"
}

.vjs-icon-play-circle {
    font-family: VideoJS;
    font-weight: 400;
    font-style: normal
}

.vjs-icon-play-circle:before {
    content: "\f102"
}

.video-js .vjs-play-control.vjs-playing .vjs-icon-placeholder,
.vjs-icon-pause {
    font-family: VideoJS;
    font-weight: 400;
    font-style: normal
}

.video-js .vjs-play-control.vjs-playing .vjs-icon-placeholder:before,
.vjs-icon-pause:before {
    content: "\f103"
}

.video-js .vjs-mute-control.vjs-vol-0 .vjs-icon-placeholder,
.vjs-icon-volume-mute {
    font-family: VideoJS;
    font-weight: 400;
    font-style: normal
}

.video-js .vjs-mute-control.vjs-vol-0 .vjs-icon-placeholder:before,
.vjs-icon-volume-mute:before {
    content: "\f104"
}

.video-js .vjs-mute-control.vjs-vol-1 .vjs-icon-placeholder,
.vjs-icon-volume-low {
    font-family: VideoJS;
    font-weight: 400;
    font-style: normal
}

.video-js .vjs-mute-control.vjs-vol-1 .vjs-icon-placeholder:before,
.vjs-icon-volume-low:before {
    content: "\f105"
}

.video-js .vjs-mute-control.vjs-vol-2 .vjs-icon-placeholder,
.vjs-icon-volume-mid {
    font-family: VideoJS;
    font-weight: 400;
    font-style: normal
}

.video-js .vjs-mute-control.vjs-vol-2 .vjs-icon-placeholder:before,
.vjs-icon-volume-mid:before {
    content: "\f106"
}

.video-js .vjs-mute-control .vjs-icon-placeholder,
.vjs-icon-volume-high {
    font-family: VideoJS;
    font-weight: 400;
    font-style: normal
}

.video-js .vjs-mute-control .vjs-icon-placeholder:before,
.vjs-icon-volume-high:before {
    content: "\f107"
}

.video-js .vjs-fullscreen-control .vjs-icon-placeholder,
.vjs-icon-fullscreen-enter {
    font-family: VideoJS;
    font-weight: 400;
    font-style: normal
}

.video-js .vjs-fullscreen-control .vjs-icon-placeholder:before,
.vjs-icon-fullscreen-enter:before {
    content: "\f108"
}

.video-js.vjs-fullscreen .vjs-fullscreen-control .vjs-icon-placeholder,
.vjs-icon-fullscreen-exit {
    font-family: VideoJS;
    font-weight: 400;
    font-style: normal
}

.video-js.vjs-fullscreen .vjs-fullscreen-control .vjs-icon-placeholder:before,
.vjs-icon-fullscreen-exit:before {
    content: "\f109"
}

.vjs-icon-spinner {
    font-family: VideoJS;
    font-weight: 400;
    font-style: normal
}

.vjs-icon-spinner:before {
    content: "\f10a"
}

.video-js .vjs-subs-caps-button .vjs-icon-placeholder,
.video-js .vjs-subtitles-button .vjs-icon-placeholder,
.video-js.video-js:lang(en-AU) .vjs-subs-caps-button .vjs-icon-placeholder,
.video-js.video-js:lang(en-GB) .vjs-subs-caps-button .vjs-icon-placeholder,
.video-js.video-js:lang(en-IE) .vjs-subs-caps-button .vjs-icon-placeholder,
.video-js.video-js:lang(en-NZ) .vjs-subs-caps-button .vjs-icon-placeholder,
.vjs-icon-subtitles {
    font-family: VideoJS;
    font-weight: 400;
    font-style: normal
}

.video-js .vjs-subs-caps-button .vjs-icon-placeholder:before,
.video-js .vjs-subtitles-button .vjs-icon-placeholder:before,
.video-js.video-js:lang(en-AU) .vjs-subs-caps-button .vjs-icon-placeholder:before,
.video-js.video-js:lang(en-GB) .vjs-subs-caps-button .vjs-icon-placeholder:before,
.video-js.video-js:lang(en-IE) .vjs-subs-caps-button .vjs-icon-placeholder:before,
.video-js.video-js:lang(en-NZ) .vjs-subs-caps-button .vjs-icon-placeholder:before,
.vjs-icon-subtitles:before {
    content: "\f10b"
}

.video-js .vjs-captions-button .vjs-icon-placeholder,
.video-js:lang(en) .vjs-subs-caps-button .vjs-icon-placeholder,
.video-js:lang(fr-CA) .vjs-subs-caps-button .vjs-icon-placeholder,
.vjs-icon-captions {
    font-family: VideoJS;
    font-weight: 400;
    font-style: normal
}

.video-js .vjs-captions-button .vjs-icon-placeholder:before,
.video-js:lang(en) .vjs-subs-caps-button .vjs-icon-placeholder:before,
.video-js:lang(fr-CA) .vjs-subs-caps-button .vjs-icon-placeholder:before,
.vjs-icon-captions:before {
    content: "\f10c"
}

.vjs-icon-hd {
    font-family: VideoJS;
    font-weight: 400;
    font-style: normal
}

.vjs-icon-hd:before {
    content: "\f10d"
}

.video-js .vjs-chapters-button .vjs-icon-placeholder,
.vjs-icon-chapters {
    font-family: VideoJS;
    font-weight: 400;
    font-style: normal
}

.video-js .vjs-chapters-button .vjs-icon-placeholder:before,
.vjs-icon-chapters:before {
    content: "\f10e"
}

.vjs-icon-downloading {
    font-family: VideoJS;
    font-weight: 400;
    font-style: normal
}

.vjs-icon-downloading:before {
    content: "\f10f"
}

.vjs-icon-file-download {
    font-family: VideoJS;
    font-weight: 400;
    font-style: normal
}

.vjs-icon-file-download:before {
    content: "\f110"
}

.vjs-icon-file-download-done {
    font-family: VideoJS;
    font-weight: 400;
    font-style: normal
}

.vjs-icon-file-download-done:before {
    content: "\f111"
}

.vjs-icon-file-download-off {
    font-family: VideoJS;
    font-weight: 400;
    font-style: normal
}

.vjs-icon-file-download-off:before {
    content: "\f112"
}

.vjs-icon-share {
    font-family: VideoJS;
    font-weight: 400;
    font-style: normal
}

.vjs-icon-share:before {
    content: "\f113"
}

.vjs-icon-cog {
    font-family: VideoJS;
    font-weight: 400;
    font-style: normal
}

.vjs-icon-cog:before {
    content: "\f114"
}

.vjs-icon-square {
    font-family: VideoJS;
    font-weight: 400;
    font-style: normal
}

.vjs-icon-square:before {
    content: "\f115"
}

.video-js .vjs-play-progress,
.video-js .vjs-volume-level,
.vjs-icon-circle,
.vjs-seek-to-live-control .vjs-icon-placeholder {
    font-family: VideoJS;
    font-weight: 400;
    font-style: normal
}

.video-js .vjs-play-progress:before,
.video-js .vjs-volume-level:before,
.vjs-icon-circle:before,
.vjs-seek-to-live-control .vjs-icon-placeholder:before {
    content: "\f116"
}

.vjs-icon-circle-outline {
    font-family: VideoJS;
    font-weight: 400;
    font-style: normal
}

.vjs-icon-circle-outline:before {
    content: "\f117"
}

.vjs-icon-circle-inner-circle {
    font-family: VideoJS;
    font-weight: 400;
    font-style: normal
}

.vjs-icon-circle-inner-circle:before {
    content: "\f118"
}

.video-js .vjs-control.vjs-close-button .vjs-icon-placeholder,
.vjs-icon-cancel {
    font-family: VideoJS;
    font-weight: 400;
    font-style: normal
}

.video-js .vjs-control.vjs-close-button .vjs-icon-placeholder:before,
.vjs-icon-cancel:before {
    content: "\f119"
}

.vjs-icon-repeat {
    font-family: VideoJS;
    font-weight: 400;
    font-style: normal
}

.vjs-icon-repeat:before {
    content: "\f11a"
}

.video-js .vjs-play-control.vjs-ended .vjs-icon-placeholder,
.vjs-icon-replay {
    font-family: VideoJS;
    font-weight: 400;
    font-style: normal
}

.video-js .vjs-play-control.vjs-ended .vjs-icon-placeholder:before,
.vjs-icon-replay:before {
    content: "\f11b"
}

.video-js .vjs-skip-backward-5 .vjs-icon-placeholder,
.vjs-icon-replay-5 {
    font-family: VideoJS;
    font-weight: 400;
    font-style: normal
}

.video-js .vjs-skip-backward-5 .vjs-icon-placeholder:before,
.vjs-icon-replay-5:before {
    content: "\f11c"
}

.video-js .vjs-skip-backward-10 .vjs-icon-placeholder,
.vjs-icon-replay-10 {
    font-family: VideoJS;
    font-weight: 400;
    font-style: normal
}

.video-js .vjs-skip-backward-10 .vjs-icon-placeholder:before,
.vjs-icon-replay-10:before {
    content: "\f11d"
}

.video-js .vjs-skip-backward-30 .vjs-icon-placeholder,
.vjs-icon-replay-30 {
    font-family: VideoJS;
    font-weight: 400;
    font-style: normal
}

.video-js .vjs-skip-backward-30 .vjs-icon-placeholder:before,
.vjs-icon-replay-30:before {
    content: "\f11e"
}

.video-js .vjs-skip-forward-5 .vjs-icon-placeholder,
.vjs-icon-forward-5 {
    font-family: VideoJS;
    font-weight: 400;
    font-style: normal
}

.video-js .vjs-skip-forward-5 .vjs-icon-placeholder:before,
.vjs-icon-forward-5:before {
    content: "\f11f"
}

.video-js .vjs-skip-forward-10 .vjs-icon-placeholder,
.vjs-icon-forward-10 {
    font-family: VideoJS;
    font-weight: 400;
    font-style: normal
}

.video-js .vjs-skip-forward-10 .vjs-icon-placeholder:before,
.vjs-icon-forward-10:before {
    content: "\f120"
}

.video-js .vjs-skip-forward-30 .vjs-icon-placeholder,
.vjs-icon-forward-30 {
    font-family: VideoJS;
    font-weight: 400;
    font-style: normal
}

.video-js .vjs-skip-forward-30 .vjs-icon-placeholder:before,
.vjs-icon-forward-30:before {
    content: "\f121"
}

.video-js .vjs-audio-button .vjs-icon-placeholder,
.vjs-icon-audio {
    font-family: VideoJS;
    font-weight: 400;
    font-style: normal
}

.video-js .vjs-audio-button .vjs-icon-placeholder:before,
.vjs-icon-audio:before {
    content: "\f122"
}

.vjs-icon-next-item {
    font-family: VideoJS;
    font-weight: 400;
    font-style: normal
}

.vjs-icon-next-item:before {
    content: "\f123"
}

.vjs-icon-previous-item {
    font-family: VideoJS;
    font-weight: 400;
    font-style: normal
}

.vjs-icon-previous-item:before {
    content: "\f124"
}

.vjs-icon-shuffle {
    font-family: VideoJS;
    font-weight: 400;
    font-style: normal
}

.vjs-icon-shuffle:before {
    content: "\f125"
}

.vjs-icon-cast {
    font-family: VideoJS;
    font-weight: 400;
    font-style: normal
}

.vjs-icon-cast:before {
    content: "\f126"
}

.video-js .vjs-picture-in-picture-control .vjs-icon-placeholder,
.vjs-icon-picture-in-picture-enter {
    font-family: VideoJS;
    font-weight: 400;
    font-style: normal
}

.video-js .vjs-picture-in-picture-control .vjs-icon-placeholder:before,
.vjs-icon-picture-in-picture-enter:before {
    content: "\f127"
}

.video-js.vjs-picture-in-picture .vjs-picture-in-picture-control .vjs-icon-placeholder,
.vjs-icon-picture-in-picture-exit {
    font-family: VideoJS;
    font-weight: 400;
    font-style: normal
}

.video-js.vjs-picture-in-picture .vjs-picture-in-picture-control .vjs-icon-placeholder:before,
.vjs-icon-picture-in-picture-exit:before {
    content: "\f128"
}

.vjs-icon-facebook {
    font-family: VideoJS;
    font-weight: 400;
    font-style: normal
}

.vjs-icon-facebook:before {
    content: "\f129"
}

.vjs-icon-linkedin {
    font-family: VideoJS;
    font-weight: 400;
    font-style: normal
}

.vjs-icon-linkedin:before {
    content: "\f12a"
}

.vjs-icon-twitter {
    font-family: VideoJS;
    font-weight: 400;
    font-style: normal
}

.vjs-icon-twitter:before {
    content: "\f12b"
}

.vjs-icon-tumblr {
    font-family: VideoJS;
    font-weight: 400;
    font-style: normal
}

.vjs-icon-tumblr:before {
    content: "\f12c"
}

.vjs-icon-pinterest {
    font-family: VideoJS;
    font-weight: 400;
    font-style: normal
}

.vjs-icon-pinterest:before {
    content: "\f12d"
}

.video-js .vjs-descriptions-button .vjs-icon-placeholder,
.vjs-icon-audio-description {
    font-family: VideoJS;
    font-weight: 400;
    font-style: normal
}

.video-js .vjs-descriptions-button .vjs-icon-placeholder:before,
.vjs-icon-audio-description:before {
    content: "\f12e"
}

.video-js {
    display: inline-block;
    vertical-align: top;
    box-sizing: border-box;
    color: #fff;
    background-color: #000;
    position: relative;
    padding: 0;
    font-size: 10px;
    line-height: 1;
    font-weight: 400;
    font-style: normal;
    font-family: Arial, Helvetica, sans-serif;
    word-break: initial
}

.video-js:-moz-full-screen {
    position: absolute
}

.video-js:-webkit-full-screen {
    width: 100% !important;
    height: 100% !important
}

.video-js[tabindex="-1"] {
    outline: 0
}

.video-js *,
.video-js :after,
.video-js :before {
    box-sizing: inherit
}

.video-js ul {
    font-family: inherit;
    font-size: inherit;
    line-height: inherit;
    list-style-position: outside;
    margin-left: 0;
    margin-right: 0;
    margin-top: 0;
    margin-bottom: 0
}

.video-js.vjs-1-1,
.video-js.vjs-16-9,
.video-js.vjs-4-3,
.video-js.vjs-9-16,
.video-js.vjs-fluid {
    width: 100%;
    max-width: 100%
}

.video-js.vjs-1-1:not(.vjs-audio-only-mode),
.video-js.vjs-16-9:not(.vjs-audio-only-mode),
.video-js.vjs-4-3:not(.vjs-audio-only-mode),
.video-js.vjs-9-16:not(.vjs-audio-only-mode),
.video-js.vjs-fluid:not(.vjs-audio-only-mode) {
    height: 0
}

.video-js.vjs-16-9:not(.vjs-audio-only-mode) {
    padding-top: 56.25%
}

.video-js.vjs-4-3:not(.vjs-audio-only-mode) {
    padding-top: 75%
}

.video-js.vjs-9-16:not(.vjs-audio-only-mode) {
    padding-top: 177.7777777778%
}

.video-js.vjs-1-1:not(.vjs-audio-only-mode) {
    padding-top: 100%
}

.video-js.vjs-fill:not(.vjs-audio-only-mode) {
    width: 100%;
    height: 100%
}

.video-js .vjs-tech {
    position: absolute;
    top: 0;
    left: 0;
    width: 100%;
    height: 100%
}

.video-js.vjs-audio-only-mode .vjs-tech {
    display: none
}

body.vjs-full-window,
body.vjs-pip-window {
    padding: 0;
    margin: 0;
    height: 100%
}

.vjs-full-window .video-js.vjs-fullscreen,
body.vjs-pip-window .video-js {
    position: fixed;
    overflow: hidden;
    z-index: 1000;
    left: 0;
    top: 0;
    bottom: 0;
    right: 0
}

.video-js.vjs-fullscreen:not(.vjs-ios-native-fs),
body.vjs-pip-window .video-js {
    width: 100% !important;
    height: 100% !important;
    padding-top: 0 !important;
    display: block
}

.video-js.vjs-fullscreen.vjs-user-inactive {
    cursor: none
}

.vjs-pip-container .vjs-pip-text {
    position: absolute;
    bottom: 10%;
    font-size: 2em;
    background-color: rgba(0, 0, 0, .7);
    padding: .5em;
    text-align: center;
    width: 100%
}

.vjs-layout-small.vjs-pip-container .vjs-pip-text,
.vjs-layout-tiny.vjs-pip-container .vjs-pip-text,
.vjs-layout-x-small.vjs-pip-container .vjs-pip-text {
    bottom: 0;
    font-size: 1.4em
}

.vjs-hidden {
    display: none !important
}

.vjs-disabled {
    opacity: .5;
    cursor: default
}

.video-js .vjs-offscreen {
    height: 1px;
    left: -9999px;
    position: absolute;
    top: 0;
    width: 1px
}

.vjs-lock-showing {
    display: block !important;
    opacity: 1 !important;
    visibility: visible !important
}

.vjs-no-js {
    padding: 20px;
    color: #fff;
    background-color: #000;
    font-size: 18px;
    font-family: Arial, Helvetica, sans-serif;
    text-align: center;
    width: 300px;
    height: 150px;
    margin: 0 auto
}

.vjs-no-js a,
.vjs-no-js a:visited {
    color: #66a8cc
}

.video-js .vjs-big-play-button {
    font-size: 3em;
    line-height: 1.5em;
    height: 1.63332em;
    width: 3em;
    display: block;
    position: absolute;
    top: 50%;
    left: 50%;
    padding: 0;
    margin-top: -.81666em;
    margin-left: -1.5em;
    cursor: pointer;
    opacity: 1;
    border: .06666em solid #fff;
    background-color: #2b333f;
    background-color: rgba(43, 51, 63, .7);
    border-radius: .3em;
    transition: all .4s
}

.vjs-big-play-button .vjs-svg-icon {
    width: 1em;
    height: 1em;
    position: absolute;
    top: 50%;
    left: 50%;
    line-height: 1;
    transform: translate(-50%, -50%)
}

.video-js .vjs-big-play-button:focus,
.video-js:hover .vjs-big-play-button {
    border-color: #fff;
    background-color: #73859f;
    background-color: rgba(115, 133, 159, .5);
    transition: all 0s
}

.vjs-controls-disabled .vjs-big-play-button,
.vjs-error .vjs-big-play-button,
.vjs-has-started .vjs-big-play-button,
.vjs-using-native-controls .vjs-big-play-button {
    display: none
}

.vjs-has-started.vjs-paused.vjs-show-big-play-button-on-pause:not(.vjs-seeking, .vjs-scrubbing, .vjs-error) .vjs-big-play-button {
    display: block
}

.video-js button {
    background: 0 0;
    border: none;
    color: inherit;
    display: inline-block;
    font-size: inherit;
    line-height: inherit;
    text-transform: none;
    text-decoration: none;
    transition: none;
    -webkit-appearance: none;
    -moz-appearance: none;
    appearance: none
}

.video-js.vjs-spatial-navigation-enabled .vjs-button:focus {
    outline: .0625em solid #fff;
    box-shadow: none
}

.vjs-control .vjs-button {
    width: 100%;
    height: 100%
}

.video-js .vjs-control.vjs-close-button {
    cursor: pointer;
    height: 3em;
    position: absolute;
    right: 0;
    top: .5em;
    z-index: 2
}

.video-js .vjs-modal-dialog {
    background: rgba(0, 0, 0, .8);
    background: linear-gradient(180deg, rgba(0, 0, 0, .8), rgba(255, 255, 255, 0));
    overflow: auto
}

.video-js .vjs-modal-dialog>* {
    box-sizing: border-box
}

.vjs-modal-dialog .vjs-modal-dialog-content {
    font-size: 1.2em;
    line-height: 1.5;
    padding: 20px 24px;
    z-index: 1
}

.vjs-menu-button {
    cursor: pointer
}

.vjs-menu-button.vjs-disabled {
    cursor: default
}

.vjs-workinghover .vjs-menu-button.vjs-disabled:hover .vjs-menu {
    display: none
}

.vjs-menu .vjs-menu-content {
    display: block;
    padding: 0;
    margin: 0;
    font-family: Arial, Helvetica, sans-serif;
    overflow: auto
}

.vjs-menu .vjs-menu-content>* {
    box-sizing: border-box
}

.vjs-scrubbing .vjs-control.vjs-menu-button:hover .vjs-menu {
    display: none
}

.vjs-menu li {
    display: flex;
    justify-content: center;
    list-style: none;
    margin: 0;
    padding: .2em 0;
    line-height: 1.4em;
    font-size: 1.2em;
    text-align: center;
    text-transform: lowercase
}

.js-focus-visible .vjs-menu li.vjs-menu-item:hover,
.vjs-menu li.vjs-menu-item:focus,
.vjs-menu li.vjs-menu-item:hover {
    background-color: #73859f;
    background-color: rgba(115, 133, 159, .5)
}

.js-focus-visible .vjs-menu li.vjs-selected:hover,
.vjs-menu li.vjs-selected,
.vjs-menu li.vjs-selected:focus,
.vjs-menu li.vjs-selected:hover {
    background-color: #fff;
    color: #2b333f
}

.js-focus-visible .vjs-menu li.vjs-selected:hover .vjs-svg-icon,
.vjs-menu li.vjs-selected .vjs-svg-icon,
.vjs-menu li.vjs-selected:focus .vjs-svg-icon,
.vjs-menu li.vjs-selected:hover .vjs-svg-icon {
    fill: #000
}

.js-focus-visible .vjs-menu :not(.vjs-selected):focus:not(.focus-visible),
.video-js .vjs-menu :not(.vjs-selected):focus:not(:focus-visible) {
    background: 0 0
}

.vjs-menu li.vjs-menu-title {
    text-align: center;
    text-transform: uppercase;
    font-size: 1em;
    line-height: 2em;
    padding: 0;
    margin: 0 0 .3em 0;
    font-weight: 700;
    cursor: default
}

.vjs-menu-button-popup .vjs-menu {
    display: none;
    position: absolute;
    bottom: 0;
    width: 10em;
    left: -3em;
    height: 0;
    margin-bottom: 1.5em;
    border-top-color: rgba(43, 51, 63, .7)
}

.vjs-pip-window .vjs-menu-button-popup .vjs-menu {
    left: unset;
    right: 1em
}

.vjs-menu-button-popup .vjs-menu .vjs-menu-content {
    background-color: #2b333f;
    background-color: rgba(43, 51, 63, .7);
    position: absolute;
    width: 100%;
    bottom: 1.5em;
    max-height: 15em
}

.vjs-layout-tiny .vjs-menu-button-popup .vjs-menu .vjs-menu-content,
.vjs-layout-x-small .vjs-menu-button-popup .vjs-menu .vjs-menu-content {
    max-height: 5em
}

.vjs-layout-small .vjs-menu-button-popup .vjs-menu .vjs-menu-content {
    max-height: 10em
}

.vjs-layout-medium .vjs-menu-button-popup .vjs-menu .vjs-menu-content {
    max-height: 14em
}

.vjs-layout-huge .vjs-menu-button-popup .vjs-menu .vjs-menu-content,
.vjs-layout-large .vjs-menu-button-popup .vjs-menu .vjs-menu-content,
.vjs-layout-x-large .vjs-menu-button-popup .vjs-menu .vjs-menu-content {
    max-height: 25em
}

.vjs-menu-button-popup .vjs-menu.vjs-lock-showing,
.vjs-workinghover .vjs-menu-button-popup.vjs-hover .vjs-menu {
    display: block
}

.video-js .vjs-menu-button-inline {
    transition: all .4s;
    overflow: hidden
}

.video-js .vjs-menu-button-inline:before {
    width: 2.222222222em
}

.video-js .vjs-menu-button-inline.vjs-slider-active,
.video-js .vjs-menu-button-inline:focus,
.video-js .vjs-menu-button-inline:hover {
    width: 12em
}

.vjs-menu-button-inline .vjs-menu {
    opacity: 0;
    height: 100%;
    width: auto;
    position: absolute;
    left: 4em;
    top: 0;
    padding: 0;
    margin: 0;
    transition: all .4s
}

.vjs-menu-button-inline.vjs-slider-active .vjs-menu,
.vjs-menu-button-inline:focus .vjs-menu,
.vjs-menu-button-inline:hover .vjs-menu {
    display: block;
    opacity: 1
}

.vjs-menu-button-inline .vjs-menu-content {
    width: auto;
    height: 100%;
    margin: 0;
    overflow: hidden
}

.video-js .vjs-control-bar {
    display: none;
    width: 100%;
    position: absolute;
    bottom: 0;
    left: 0;
    right: 0;
    height: 3em;
    background-color: #2b333f;
    background-color: rgba(43, 51, 63, .7)
}

.video-js.vjs-spatial-navigation-enabled .vjs-control-bar {
    gap: 1px
}

.video-js:not(.vjs-controls-disabled, .vjs-using-native-controls, .vjs-error) .vjs-control-bar.vjs-lock-showing {
    display: flex !important
}

.vjs-audio-only-mode .vjs-control-bar,
.vjs-has-started .vjs-control-bar {
    display: flex;
    visibility: visible;
    opacity: 1;
    transition: visibility .1s, opacity .1s
}

.vjs-has-started.vjs-user-inactive.vjs-playing .vjs-control-bar {
    visibility: visible;
    opacity: 0;
    pointer-events: none;
    transition: visibility 1s, opacity 1s
}

.vjs-controls-disabled .vjs-control-bar,
.vjs-error .vjs-control-bar,
.vjs-using-native-controls .vjs-control-bar {
    display: none !important
}

.vjs-audio-only-mode.vjs-has-started.vjs-user-inactive.vjs-playing .vjs-control-bar,
.vjs-audio.vjs-has-started.vjs-user-inactive.vjs-playing .vjs-control-bar {
    opacity: 1;
    visibility: visible;
    pointer-events: auto
}

.video-js .vjs-control {
    position: relative;
    text-align: center;
    margin: 0;
    padding: 0;
    height: 100%;
    width: 4em;
    flex: none
}

.video-js .vjs-control.vjs-visible-text {
    width: auto;
    padding-left: 1em;
    padding-right: 1em
}

.vjs-button>.vjs-icon-placeholder:before {
    font-size: 1.8em;
    line-height: 1.67
}

.vjs-button>.vjs-icon-placeholder {
    display: block
}

.vjs-button>.vjs-svg-icon {
    display: inline-block
}

.video-js .vjs-control:focus,
.video-js .vjs-control:focus:before,
.video-js .vjs-control:hover:before {
    text-shadow: 0 0 1em #fff
}

.video-js :not(.vjs-visible-text)>.vjs-control-text {
    border: 0;
    clip: rect(0 0 0 0);
    height: 1px;
    overflow: hidden;
    padding: 0;
    position: absolute;
    width: 1px
}

.video-js .vjs-custom-control-spacer {
    display: none
}

.video-js .vjs-progress-control {
    cursor: pointer;
    flex: auto;
    display: flex;
    align-items: center;
    min-width: 4em;
    touch-action: none
}

.video-js .vjs-progress-control.disabled {
    cursor: default
}

.vjs-live .vjs-progress-control {
    display: none
}

.vjs-liveui .vjs-progress-control {
    display: flex;
    align-items: center
}

.video-js .vjs-progress-holder {
    flex: auto;
    transition: all .2s;
    height: .3em
}

.video-js .vjs-progress-control .vjs-progress-holder {
    margin: 0 10px
}

.video-js .vjs-progress-control:hover .vjs-progress-holder {
    font-size: 1.6666666667em
}

.video-js .vjs-progress-control:hover .vjs-progress-holder.disabled {
    font-size: 1em
}

.video-js .vjs-progress-holder .vjs-load-progress,
.video-js .vjs-progress-holder .vjs-load-progress div,
.video-js .vjs-progress-holder .vjs-play-progress {
    position: absolute;
    display: block;
    height: 100%;
    margin: 0;
    padding: 0;
    width: 0
}

.video-js .vjs-play-progress {
    background-color: #fff
}

.video-js .vjs-play-progress:before {
    font-size: .9em;
    position: absolute;
    right: -.5em;
    line-height: .35em;
    z-index: 1
}

.vjs-svg-icons-enabled .vjs-play-progress:before {
    content: none !important
}

.vjs-play-progress .vjs-svg-icon {
    position: absolute;
    top: -.35em;
    right: -.4em;
    width: .9em;
    height: .9em;
    pointer-events: none;
    line-height: .15em;
    z-index: 1
}

.video-js .vjs-load-progress {
    background: rgba(115, 133, 159, .5)
}

.video-js .vjs-load-progress div {
    background: rgba(115, 133, 159, .75)
}

.video-js .vjs-time-tooltip {
    background-color: #fff;
    background-color: rgba(255, 255, 255, .8);
    border-radius: .3em;
    color: #000;
    float: right;
    font-family: Arial, Helvetica, sans-serif;
    font-size: 1em;
    padding: 6px 8px 8px 8px;
    pointer-events: none;
    position: absolute;
    top: -3.4em;
    visibility: hidden;
    z-index: 1
}

.video-js .vjs-progress-holder:focus .vjs-time-tooltip {
    display: none
}

.video-js .vjs-progress-control:hover .vjs-progress-holder:focus .vjs-time-tooltip,
.video-js .vjs-progress-control:hover .vjs-time-tooltip {
    display: block;
    font-size: .6em;
    visibility: visible
}

.video-js .vjs-progress-control.disabled:hover .vjs-time-tooltip {
    font-size: 1em
}

.video-js .vjs-progress-control .vjs-mouse-display {
    display: none;
    position: absolute;
    width: 1px;
    height: 100%;
    background-color: #000;
    z-index: 1
}

.video-js .vjs-progress-control:hover .vjs-mouse-display {
    display: block
}

.video-js.vjs-user-inactive .vjs-progress-control .vjs-mouse-display {
    visibility: hidden;
    opacity: 0;
    transition: visibility 1s, opacity 1s
}

.vjs-mouse-display .vjs-time-tooltip {
    color: #fff;
    background-color: #000;
    background-color: rgba(0, 0, 0, .8)
}

.video-js .vjs-slider {
    position: relative;
    cursor: pointer;
    padding: 0;
    margin: 0 .45em 0 .45em;
    -webkit-touch-callout: none;
    -webkit-user-select: none;
    -moz-user-select: none;
    user-select: none;
    background-color: #73859f;
    background-color: rgba(115, 133, 159, .5)
}

.video-js .vjs-slider.disabled {
    cursor: default
}

.video-js .vjs-slider:focus {
    text-shadow: 0 0 1em #fff;
    box-shadow: 0 0 1em #fff
}

.video-js.vjs-spatial-navigation-enabled .vjs-slider:focus {
    outline: .0625em solid #fff
}

.video-js .vjs-mute-control {
    cursor: pointer;
    flex: none
}

.video-js .vjs-volume-control {
    cursor: pointer;
    margin-right: 1em;
    display: flex
}

.video-js .vjs-volume-control.vjs-volume-horizontal {
    width: 5em
}

.video-js .vjs-volume-panel .vjs-volume-control {
    visibility: visible;
    opacity: 0;
    width: 1px;
    height: 1px;
    margin-left: -1px
}

.video-js .vjs-volume-panel {
    transition: width 1s
}

.video-js .vjs-volume-panel .vjs-volume-control.vjs-slider-active,
.video-js .vjs-volume-panel .vjs-volume-control:active,
.video-js .vjs-volume-panel.vjs-hover .vjs-mute-control~.vjs-volume-control,
.video-js .vjs-volume-panel.vjs-hover .vjs-volume-control,
.video-js .vjs-volume-panel:active .vjs-volume-control,
.video-js .vjs-volume-panel:focus .vjs-volume-control {
    visibility: visible;
    opacity: 1;
    position: relative;
    transition: visibility .1s, opacity .1s, height .1s, width .1s, left 0s, top 0s
}

.video-js .vjs-volume-panel .vjs-volume-control.vjs-slider-active.vjs-volume-horizontal,
.video-js .vjs-volume-panel .vjs-volume-control:active.vjs-volume-horizontal,
.video-js .vjs-volume-panel.vjs-hover .vjs-mute-control~.vjs-volume-control.vjs-volume-horizontal,
.video-js .vjs-volume-panel.vjs-hover .vjs-volume-control.vjs-volume-horizontal,
.video-js .vjs-volume-panel:active .vjs-volume-control.vjs-volume-horizontal,
.video-js .vjs-volume-panel:focus .vjs-volume-control.vjs-volume-horizontal {
    width: 5em;
    height: 3em;
    margin-right: 0
}

.video-js .vjs-volume-panel .vjs-volume-control.vjs-slider-active.vjs-volume-vertical,
.video-js .vjs-volume-panel .vjs-volume-control:active.vjs-volume-vertical,
.video-js .vjs-volume-panel.vjs-hover .vjs-mute-control~.vjs-volume-control.vjs-volume-vertical,
.video-js .vjs-volume-panel.vjs-hover .vjs-volume-control.vjs-volume-vertical,
.video-js .vjs-volume-panel:active .vjs-volume-control.vjs-volume-vertical,
.video-js .vjs-volume-panel:focus .vjs-volume-control.vjs-volume-vertical {
    left: -3.5em;
    transition: left 0s
}

.video-js .vjs-volume-panel.vjs-volume-panel-horizontal.vjs-hover,
.video-js .vjs-volume-panel.vjs-volume-panel-horizontal.vjs-slider-active,
.video-js .vjs-volume-panel.vjs-volume-panel-horizontal:active {
    width: 10em;
    transition: width .1s
}

.video-js .vjs-volume-panel.vjs-volume-panel-horizontal.vjs-mute-toggle-only {
    width: 4em
}

.video-js .vjs-volume-panel .vjs-volume-control.vjs-volume-vertical {
    height: 8em;
    width: 3em;
    left: -3000em;
    transition: visibility 1s, opacity 1s, height 1s 1s, width 1s 1s, left 1s 1s, top 1s 1s
}

.video-js .vjs-volume-panel .vjs-volume-control.vjs-volume-horizontal {
    transition: visibility 1s, opacity 1s, height 1s 1s, width 1s, left 1s 1s, top 1s 1s
}

.video-js .vjs-volume-panel {
    display: flex
}

.video-js .vjs-volume-bar {
    margin: 1.35em .45em
}

.vjs-volume-bar.vjs-slider-horizontal {
    width: 5em;
    height: .3em
}

.vjs-volume-bar.vjs-slider-vertical {
    width: .3em;
    height: 5em;
    margin: 1.35em auto
}

.video-js .vjs-volume-level {
    position: absolute;
    bottom: 0;
    left: 0;
    background-color: #fff
}

.video-js .vjs-volume-level:before {
    position: absolute;
    font-size: .9em;
    z-index: 1
}

.vjs-slider-vertical .vjs-volume-level {
    width: .3em
}

.vjs-slider-vertical .vjs-volume-level:before {
    top: -.5em;
    left: -.3em;
    z-index: 1
}

.vjs-svg-icons-enabled .vjs-volume-level:before {
    content: none
}

.vjs-volume-level .vjs-svg-icon {
    position: absolute;
    width: .9em;
    height: .9em;
    pointer-events: none;
    z-index: 1
}

.vjs-slider-horizontal .vjs-volume-level {
    height: .3em
}

.vjs-slider-horizontal .vjs-volume-level:before {
    line-height: .35em;
    right: -.5em
}

.vjs-slider-horizontal .vjs-volume-level .vjs-svg-icon {
    right: -.3em;
    transform: translateY(-50%)
}

.vjs-slider-vertical .vjs-volume-level .vjs-svg-icon {
    top: -.55em;
    transform: translateX(-50%)
}

.video-js .vjs-volume-panel.vjs-volume-panel-vertical {
    width: 4em
}

.vjs-volume-bar.vjs-slider-vertical .vjs-volume-level {
    height: 100%
}

.vjs-volume-bar.vjs-slider-horizontal .vjs-volume-level {
    width: 100%
}

.video-js .vjs-volume-vertical {
    width: 3em;
    height: 8em;
    bottom: 8em;
    background-color: #2b333f;
    background-color: rgba(43, 51, 63, .7)
}

.video-js .vjs-volume-horizontal .vjs-menu {
    left: -2em
}

.video-js .vjs-volume-tooltip {
    background-color: #fff;
    background-color: rgba(255, 255, 255, .8);
    border-radius: .3em;
    color: #000;
    float: right;
    font-family: Arial, Helvetica, sans-serif;
    font-size: 1em;
    padding: 6px 8px 8px 8px;
    pointer-events: none;
    position: absolute;
    top: -3.4em;
    visibility: hidden;
    z-index: 1
}

.video-js .vjs-volume-control:hover .vjs-progress-holder:focus .vjs-volume-tooltip,
.video-js .vjs-volume-control:hover .vjs-volume-tooltip {
    display: block;
    font-size: 1em;
    visibility: visible
}

.video-js .vjs-volume-vertical:hover .vjs-progress-holder:focus .vjs-volume-tooltip,
.video-js .vjs-volume-vertical:hover .vjs-volume-tooltip {
    left: 1em;
    top: -12px
}

.video-js .vjs-volume-control.disabled:hover .vjs-volume-tooltip {
    font-size: 1em
}

.video-js .vjs-volume-control .vjs-mouse-display {
    display: none;
    position: absolute;
    width: 100%;
    height: 1px;
    background-color: #000;
    z-index: 1
}

.video-js .vjs-volume-horizontal .vjs-mouse-display {
    width: 1px;
    height: 100%
}

.video-js .vjs-volume-control:hover .vjs-mouse-display {
    display: block
}

.video-js.vjs-user-inactive .vjs-volume-control .vjs-mouse-display {
    visibility: hidden;
    opacity: 0;
    transition: visibility 1s, opacity 1s
}

.vjs-mouse-display .vjs-volume-tooltip {
    color: #fff;
    background-color: #000;
    background-color: rgba(0, 0, 0, .8)
}

.vjs-poster {
    display: inline-block;
    vertical-align: middle;
    cursor: pointer;
    margin: 0;
    padding: 0;
    position: absolute;
    top: 0;
    right: 0;
    bottom: 0;
    left: 0;
    height: 100%
}

.vjs-has-started .vjs-poster,
.vjs-using-native-controls .vjs-poster {
    display: none
}

.vjs-audio.vjs-has-started .vjs-poster,
.vjs-has-started.vjs-audio-poster-mode .vjs-poster,
.vjs-pip-container.vjs-has-started .vjs-poster {
    display: block
}

.vjs-poster img {
    width: 100%;
    height: 100%;
    object-fit: contain
}

.video-js .vjs-live-control {
    display: flex;
    align-items: flex-start;
    flex: auto;
    font-size: 1em;
    line-height: 3em
}

.video-js.vjs-liveui .vjs-live-control,
.video-js:not(.vjs-live) .vjs-live-control {
    display: none
}

.video-js .vjs-seek-to-live-control {
    align-items: center;
    cursor: pointer;
    flex: none;
    display: inline-flex;
    height: 100%;
    padding-left: .5em;
    padding-right: .5em;
    font-size: 1em;
    line-height: 3em;
    width: auto;
    min-width: 4em
}

.video-js.vjs-live:not(.vjs-liveui) .vjs-seek-to-live-control,
.video-js:not(.vjs-live) .vjs-seek-to-live-control {
    display: none
}

.vjs-seek-to-live-control.vjs-control.vjs-at-live-edge {
    cursor: auto
}

.vjs-seek-to-live-control .vjs-icon-placeholder {
    margin-right: .5em;
    color: #888
}

.vjs-svg-icons-enabled .vjs-seek-to-live-control {
    line-height: 0
}

.vjs-seek-to-live-control .vjs-svg-icon {
    width: 1em;
    height: 1em;
    pointer-events: none;
    fill: #888
}

.vjs-seek-to-live-control.vjs-control.vjs-at-live-edge .vjs-icon-placeholder {
    color: red
}

.vjs-seek-to-live-control.vjs-control.vjs-at-live-edge .vjs-svg-icon {
    fill: red
}

.video-js .vjs-time-control {
    flex: none;
    font-size: 1em;
    line-height: 3em;
    min-width: 2em;
    width: auto;
    padding-left: 1em;
    padding-right: 1em
}

.video-js .vjs-current-time,
.video-js .vjs-duration,
.vjs-live .vjs-time-control,
.vjs-live .vjs-time-divider {
    display: none
}

.vjs-time-divider {
    display: none;
    line-height: 3em
}

.vjs-normalise-time-controls:not(.vjs-live) .vjs-time-control {
    display: flex
}

.video-js .vjs-play-control {
    cursor: pointer
}

.video-js .vjs-play-control .vjs-icon-placeholder {
    flex: none
}

.vjs-text-track-display {
    position: absolute;
    bottom: 3em;
    left: 0;
    right: 0;
    top: 0;
    pointer-events: none
}

.vjs-error .vjs-text-track-display {
    display: none
}

.video-js.vjs-controls-disabled .vjs-text-track-display,
.video-js.vjs-user-inactive.vjs-playing .vjs-text-track-display {
    bottom: 1em
}

.video-js .vjs-text-track {
    font-size: 1.4em;
    text-align: center;
    margin-bottom: .1em
}

.vjs-subtitles {
    color: #fff
}

.vjs-captions {
    color: #fc6
}

.vjs-tt-cue {
    display: block
}

video::-webkit-media-text-track-display {
    transform: translateY(-3em)
}

.video-js.vjs-controls-disabled video::-webkit-media-text-track-display,
.video-js.vjs-user-inactive.vjs-playing video::-webkit-media-text-track-display {
    transform: translateY(-1.5em)
}

.video-js.vjs-force-center-align-cues .vjs-text-track-cue {
    text-align: center !important;
    width: 80% !important
}

@supports not (inset:10px) {
    .video-js .vjs-text-track-display>div {
        top: 0;
        right: 0;
        bottom: 0;
        left: 0
    }
}

.video-js .vjs-picture-in-picture-control {
    cursor: pointer;
    flex: none
}

.video-js.vjs-audio-only-mode .vjs-picture-in-picture-control,
.vjs-pip-window .vjs-picture-in-picture-control {
    display: none
}

.video-js .vjs-fullscreen-control {
    cursor: pointer;
    flex: none
}

.video-js.vjs-audio-only-mode .vjs-fullscreen-control,
.vjs-pip-window .vjs-fullscreen-control {
    display: none
}

.vjs-playback-rate .vjs-playback-rate-value,
.vjs-playback-rate>.vjs-menu-button {
    position: absolute;
    top: 0;
    left: 0;
    width: 100%;
    height: 100%
}

.vjs-playback-rate .vjs-playback-rate-value {
    pointer-events: none;
    font-size: 1.5em;
    line-height: 2;
    text-align: center
}

.vjs-playback-rate .vjs-menu {
    width: 4em;
    left: 0
}

.vjs-error .vjs-error-display .vjs-modal-dialog-content {
    font-size: 1.4em;
    text-align: center
}

.vjs-loading-spinner {
    display: none;
    position: absolute;
    top: 50%;
    left: 50%;
    transform: translate(-50%, -50%);
    opacity: .85;
    text-align: left;
    border: .6em solid rgba(43, 51, 63, .7);
    box-sizing: border-box;
    background-clip: padding-box;
    width: 5em;
    height: 5em;
    border-radius: 50%;
    visibility: hidden
}

.vjs-seeking .vjs-loading-spinner,
.vjs-waiting .vjs-loading-spinner {
    display: flex;
    justify-content: center;
    align-items: center;
    animation: vjs-spinner-show 0s linear .3s forwards
}

.vjs-error .vjs-loading-spinner {
    display: none
}

.vjs-loading-spinner:after,
.vjs-loading-spinner:before {
    content: "";
    position: absolute;
    box-sizing: inherit;
    width: inherit;
    height: inherit;
    border-radius: inherit;
    opacity: 1;
    border: inherit;
    border-color: transparent;
    border-top-color: #fff
}

.vjs-seeking .vjs-loading-spinner:after,
.vjs-seeking .vjs-loading-spinner:before,
.vjs-waiting .vjs-loading-spinner:after,
.vjs-waiting .vjs-loading-spinner:before {
    animation: vjs-spinner-spin 1.1s cubic-bezier(.6, .2, 0, .8) infinite, vjs-spinner-fade 1.1s linear infinite
}

.vjs-seeking .vjs-loading-spinner:before,
.vjs-waiting .vjs-loading-spinner:before {
    border-top-color: #fff
}

.vjs-seeking .vjs-loading-spinner:after,
.vjs-waiting .vjs-loading-spinner:after {
    border-top-color: #fff;
    animation-delay: .44s
}

@keyframes vjs-spinner-show {
    to {
        visibility: visible
    }
}

@keyframes vjs-spinner-spin {
    100% {
        transform: rotate(360deg)
    }
}

@keyframes vjs-spinner-fade {
    0% {
        border-top-color: #73859f
    }

    20% {
        border-top-color: #73859f
    }

    35% {
        border-top-color: #fff
    }

    60% {
        border-top-color: #73859f
    }

    100% {
        border-top-color: #73859f
    }
}

.video-js.vjs-audio-only-mode .vjs-captions-button {
    display: none
}

.vjs-chapters-button .vjs-menu ul {
    width: 24em
}

.video-js.vjs-audio-only-mode .vjs-descriptions-button {
    display: none
}

.vjs-subs-caps-button+.vjs-menu .vjs-captions-menu-item .vjs-svg-icon {
    width: 1.5em;
    height: 1.5em
}

.video-js .vjs-subs-caps-button+.vjs-menu .vjs-captions-menu-item .vjs-menu-item-text .vjs-icon-placeholder {
    vertical-align: middle;
    display: inline-block;
    margin-bottom: -.1em
}

.video-js .vjs-subs-caps-button+.vjs-menu .vjs-captions-menu-item .vjs-menu-item-text .vjs-icon-placeholder:before {
    font-family: VideoJS;
    content: "\f10c";
    font-size: 1.5em;
    line-height: inherit
}

.video-js.vjs-audio-only-mode .vjs-subs-caps-button {
    display: none
}

.video-js .vjs-audio-button+.vjs-menu .vjs-descriptions-menu-item .vjs-menu-item-text .vjs-icon-placeholder,
.video-js .vjs-audio-button+.vjs-menu .vjs-main-desc-menu-item .vjs-menu-item-text .vjs-icon-placeholder {
    vertical-align: middle;
    display: inline-block;
    margin-bottom: -.1em
}

.video-js .vjs-audio-button+.vjs-menu .vjs-descriptions-menu-item .vjs-menu-item-text .vjs-icon-placeholder:before,
.video-js .vjs-audio-button+.vjs-menu .vjs-main-desc-menu-item .vjs-menu-item-text .vjs-icon-placeholder:before {
    font-family: VideoJS;
    content: " \f12e";
    font-size: 1.5em;
    line-height: inherit
}

.video-js.vjs-layout-small .vjs-current-time,
.video-js.vjs-layout-small .vjs-duration,
.video-js.vjs-layout-small .vjs-playback-rate,
.video-js.vjs-layout-small .vjs-remaining-time,
.video-js.vjs-layout-small .vjs-time-divider,
.video-js.vjs-layout-small .vjs-volume-control,
.video-js.vjs-layout-tiny .vjs-current-time,
.video-js.vjs-layout-tiny .vjs-duration,
.video-js.vjs-layout-tiny .vjs-playback-rate,
.video-js.vjs-layout-tiny .vjs-remaining-time,
.video-js.vjs-layout-tiny .vjs-time-divider,
.video-js.vjs-layout-tiny .vjs-volume-control,
.video-js.vjs-layout-x-small .vjs-current-time,
.video-js.vjs-layout-x-small .vjs-duration,
.video-js.vjs-layout-x-small .vjs-playback-rate,
.video-js.vjs-layout-x-small .vjs-remaining-time,
.video-js.vjs-layout-x-small .vjs-time-divider,
.video-js.vjs-layout-x-small .vjs-volume-control {
    display: none
}

.video-js.vjs-layout-small .vjs-volume-panel.vjs-volume-panel-horizontal.vjs-hover,
.video-js.vjs-layout-small .vjs-volume-panel.vjs-volume-panel-horizontal.vjs-slider-active,
.video-js.vjs-layout-small .vjs-volume-panel.vjs-volume-panel-horizontal:active,
.video-js.vjs-layout-small .vjs-volume-panel.vjs-volume-panel-horizontal:hover,
.video-js.vjs-layout-tiny .vjs-volume-panel.vjs-volume-panel-horizontal.vjs-hover,
.video-js.vjs-layout-tiny .vjs-volume-panel.vjs-volume-panel-horizontal.vjs-slider-active,
.video-js.vjs-layout-tiny .vjs-volume-panel.vjs-volume-panel-horizontal:active,
.video-js.vjs-layout-tiny .vjs-volume-panel.vjs-volume-panel-horizontal:hover,
.video-js.vjs-layout-x-small .vjs-volume-panel.vjs-volume-panel-horizontal.vjs-hover,
.video-js.vjs-layout-x-small .vjs-volume-panel.vjs-volume-panel-horizontal.vjs-slider-active,
.video-js.vjs-layout-x-small .vjs-volume-panel.vjs-volume-panel-horizontal:active,
.video-js.vjs-layout-x-small .vjs-volume-panel.vjs-volume-panel-horizontal:hover {
    width: auto;
    width: initial
}

.video-js.vjs-layout-tiny .vjs-progress-control,
.video-js.vjs-layout-x-small .vjs-progress-control {
    display: none
}

.video-js.vjs-layout-x-small .vjs-custom-control-spacer {
    flex: auto;
    display: block
}

.vjs-modal-dialog.vjs-text-track-settings {
    background-color: #2b333f;
    background-color: rgba(43, 51, 63, .75);
    color: #fff;
    height: 70%
}

.vjs-spatial-navigation-enabled .vjs-modal-dialog.vjs-text-track-settings {
    height: 80%
}

.vjs-error .vjs-text-track-settings {
    display: none
}

.vjs-text-track-settings .vjs-modal-dialog-content {
    display: table
}

.vjs-text-track-settings .vjs-track-settings-colors,
.vjs-text-track-settings .vjs-track-settings-controls,
.vjs-text-track-settings .vjs-track-settings-font {
    display: table-cell
}

.vjs-text-track-settings .vjs-track-settings-controls {
    text-align: right;
    vertical-align: bottom
}

@supports (display:grid) {
    .vjs-text-track-settings .vjs-modal-dialog-content {
        display: grid;
        grid-template-columns: 1fr 1fr;
        grid-template-rows: 1fr;
        padding: 20px 24px 0 24px
    }

    .vjs-track-settings-controls .vjs-default-button {
        margin-bottom: 20px
    }

    .vjs-text-track-settings .vjs-track-settings-controls {
        grid-column: 1/-1
    }

    .vjs-layout-small .vjs-text-track-settings .vjs-modal-dialog-content,
    .vjs-layout-tiny .vjs-text-track-settings .vjs-modal-dialog-content,
    .vjs-layout-x-small .vjs-text-track-settings .vjs-modal-dialog-content {
        grid-template-columns: 1fr
    }
}

.vjs-text-track-settings select {
    font-size: inherit
}

.vjs-track-setting>select {
    margin-right: 1em;
    margin-bottom: .5em
}

.vjs-text-track-settings fieldset {
    margin: 10px;
    border: none
}

.vjs-text-track-settings fieldset span {
    display: inline-block;
    padding: 0 .6em .8em
}

.vjs-text-track-settings fieldset span>select {
    max-width: 7.3em
}

.vjs-text-track-settings legend {
    color: #fff;
    font-weight: 700;
    font-size: 1.2em
}

.vjs-text-track-settings .vjs-label {
    margin: 0 .5em .5em 0
}

.vjs-track-settings-controls button:active,
.vjs-track-settings-controls button:focus {
    outline-style: solid;
    outline-width: medium;
    background-image: linear-gradient(0deg, #fff 88%, #73859f 100%)
}

.vjs-track-settings-controls button:hover {
    color: rgba(43, 51, 63, .75)
}

.vjs-track-settings-controls button {
    background-color: #fff;
    background-image: linear-gradient(-180deg, #fff 88%, #73859f 100%);
    color: #2b333f;
    cursor: pointer;
    border-radius: 2px
}

.vjs-track-settings-controls .vjs-default-button {
    margin-right: 1em
}

.vjs-title-bar {
    background: rgba(0, 0, 0, .9);
    background: linear-gradient(180deg, rgba(0, 0, 0, .9) 0, rgba(0, 0, 0, .7) 60%, rgba(0, 0, 0, 0) 100%);
    font-size: 1.2em;
    line-height: 1.5;
    transition: opacity .1s;
    padding: .666em 1.333em 4em;
    pointer-events: none;
    position: absolute;
    top: 0;
    width: 100%
}

.vjs-error .vjs-title-bar {
    display: none
}

.vjs-title-bar-description,
.vjs-title-bar-title {
    margin: 0;
    overflow: hidden;
    text-overflow: ellipsis;
    white-space: nowrap
}

.vjs-title-bar-title {
    font-weight: 700;
    margin-bottom: .333em
}

.vjs-playing.vjs-user-inactive .vjs-title-bar {
    opacity: 0;
    transition: opacity 1s
}

.video-js .vjs-skip-forward-5 {
    cursor: pointer
}

.video-js .vjs-skip-forward-10 {
    cursor: pointer
}

.video-js .vjs-skip-forward-30 {
    cursor: pointer
}

.video-js .vjs-skip-backward-5 {
    cursor: pointer
}

.video-js .vjs-skip-backward-10 {
    cursor: pointer
}

.video-js .vjs-skip-backward-30 {
    cursor: pointer
}

.video-js .vjs-transient-button {
    position: absolute;
    height: 3em;
    display: flex;
    align-items: center;
    justify-content: center;
    background-color: rgba(50, 50, 50, .5);
    cursor: pointer;
    opacity: 1;
    transition: opacity 1s
}

.video-js:not(.vjs-has-started) .vjs-transient-button {
    display: none
}

.video-js.not-hover .vjs-transient-button:not(.force-display),
.video-js.vjs-user-inactive .vjs-transient-button:not(.force-display) {
    opacity: 0
}

.video-js .vjs-transient-button span {
    padding: 0 .5em
}

.video-js .vjs-transient-button.vjs-left {
    left: 1em
}

.video-js .vjs-transient-button.vjs-right {
    right: 1em
}

.video-js .vjs-transient-button.vjs-top {
    top: 1em
}

.video-js .vjs-transient-button.vjs-near-top {
    top: 4em
}

.video-js .vjs-transient-button.vjs-bottom {
    bottom: 4em
}

.video-js .vjs-transient-button:hover {
    background-color: rgba(50, 50, 50, .9)
}

@media print {
    .video-js>:not(.vjs-tech):not(.vjs-poster) {
        visibility: hidden
    }
}

.vjs-resize-manager {
    position: absolute;
    top: 0;
    left: 0;
    width: 100%;
    height: 100%;
    border: none;
    z-index: -1000
}

.js-focus-visible .video-js :focus:not(.focus-visible) {
    outline: 0
}

.video-js :focus:not(:focus-visible) {
    outline: 0
=======
.slides-container {
    height: 170px !important;
>>>>>>> b07fd3bf
}<|MERGE_RESOLUTION|>--- conflicted
+++ resolved
@@ -204,7 +204,9 @@
     color: $main-blue-dark !important;
 }
 
-<<<<<<< HEAD
+.slides-container {
+
+    height: 170px !important;
 
 
 
@@ -2395,9 +2397,4 @@
 }
 
 .video-js :focus:not(:focus-visible) {
-    outline: 0
-=======
-.slides-container {
-    height: 170px !important;
->>>>>>> b07fd3bf
-}+    outline: 0