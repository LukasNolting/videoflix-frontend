--- conflicted
+++ resolved
@@ -1,4 +1,3 @@
-<<<<<<< HEAD
 <section>
     <app-header></app-header>
 </section>
@@ -22,12 +21,8 @@
             <p class="highlight pointer" [routerLink]="['/signup']">Sign up now</p>
         </div>
     </div>
-
 </section>
 
 <section>
     <app-footer></app-footer>
-</section>
-=======
-<p>login works!!</p>
->>>>>>> f2c929f5
+</section>