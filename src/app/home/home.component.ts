--- conflicted
+++ resolved
@@ -51,11 +51,6 @@
    * Initializes the component by loading videos, favorite videos, and continue watching videos.
    */
   ngOnInit(): void {
-<<<<<<< HEAD
-    this.databaseService.loadVideos();
-    this.databaseService.loadFavoriteVideos();
-    this.databaseService.loadContinueWatchingVideos();
-=======
     this.loadVideos();
     this.loadFavoriteVideos();
     this.loadContinueWatchingVideos();
@@ -93,7 +88,6 @@
    */
   private loadVideos(): void {
     this.databaseService.loadVideos();
->>>>>>> e13014e7
     this.databaseService.getVideos().subscribe((videos) => {
       this.newVideos = videos.filter((video) => {
         const createdAtDate = new Date(video.created_at);
