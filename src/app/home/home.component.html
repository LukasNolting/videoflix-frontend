--- conflicted
+++ resolved
@@ -33,12 +33,8 @@
 
                 </div>
                 <div class="carousel-slide" (click)="this.handlePlayVideo(2)">
-<<<<<<< HEAD
-                    <img src="assets/img/videos/placeholder_video.png" alt="video-1">
-=======
                     <img src="../img/videos/placeholder_video.png" alt="video-1">
 
->>>>>>> 65b3d682
                 </div>
                 <div class="carousel-slide" (click)="this.handlePlayVideo(3)">
                     <img src="../img/videos/placeholder_video.png" alt="video-1">
