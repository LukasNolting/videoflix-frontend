@if (this.communicationService.dataIsLoaded) {
<section class="home-wrapper">
    <div class="video-container"
        [ngClass]="{'d-none': (this.communicationService.isMobileViewActive && !this.communicationService.isPreviewVideoPlaying)}">
        <app-header class="header"></app-header>
        <app-video-player>
        </app-video-player>
        <div class="preview-section">
<<<<<<< HEAD
            <!-- todo embedd video description here START -->
=======
            <!-- video description START -->
>>>>>>> e13014e7
            @if (this.communicationService.showVideoDescription) {
            <div class="video-description">
                <h1>{{this.communicationService.currentVideoObj.title}}</h1>
                <p>{{this.communicationService.currentVideoObj.description}}</p>
                <button type="button" (click)="this.communicationService.handlePlayVideo()"><img
                        src="../img/icons/play_btn.svg" alt="play_btn">Play</button>
            </div>
            }
<<<<<<< HEAD
            <!-- todo embedd video description here END-->
=======
            <!-- video description END -->
>>>>>>> e13014e7
        </div>
    </div>
    <div class="category-section"
        [ngClass]="{'d-none': (this.communicationService.isMobileViewActive && this.communicationService.isPreviewVideoPlaying)}">
        <!-- categories START -->
        <div class="category-container">
            <h2>New on Videoflix</h2>
            <carousel [maxWidthCarousel]="1440" [responsive]="true" [arrows]="true" [dots]="false" [counter]="true"
                [displayAutoPlayControls]="false" [gapBetweenSlides]="16" [enableTouch]="true" [slideMaxWidth]="250"
                [autoPlay]="true" [slideWidth]="225" [autoPlayAtStart]="true" [autoPlayInterval]="5000"
                class="carousel-wrapper">
                @for (video of newVideos; track video; let index = $index) {
                <div class="carousel-slide" (click)="this.communicationService.showPreview(video.video_file, video)">
                    <img [src]="baseUrl + video.thumbnail" alt="{{video.title}}">
                    <p>{{video.title}}</p>
                    <div (click)="handleAddToWishlist(video, $event)" event.stopPropagation class="heart-icon">
                        <svg xmlns="http://www.w3.org/2000/svg" height="40px" viewBox="0 -960 960 960" width="40px"
                            [attr.fill]="favoriteVideoIds.includes(video.id) ? '#FF0000' : '#FFFFFF'">
                            <path
                                d="m480-120.67-46.67-42q-104.33-95-172.33-164-68-69-108.33-123.5-40.34-54.5-56.5-99.16Q80-594 80-640q0-91.33 61.33-152.67 61.34-61.33 152-61.33 55.34 0 103.34 25.33 48 25.34 83.33 72.67 39.33-49.33 86.33-73.67 47-24.33 100.34-24.33 90.66 0 152 61.33Q880-731.33 880-640q0 46-16.17 90.67-16.16 44.66-56.5 99.16Q767-395.67 699-326.67t-172.33 164l-46.67 42Z" />
                        </svg>
                    </div>
                </div>
                }
            </carousel>
        </div>
        @if (this.favoriteVideos.length > 0 ) {
        <div class="category-container">
            <h2>Favorites</h2>
            @if (!this.databaseService.reloadFavoriteVideos) { <carousel [maxWidthCarousel]="1440" [responsive]="true"
                [arrows]="false" [dots]="false" [counter]="false" [displayAutoPlayControls]="false"
                [gapBetweenSlides]="0" [maxDomSize]="1" [enableTouch]="true" [slideMaxWidth]="250" [slideWidth]="225"
                [slideToShow]="this.favoriteVideos.length" [slideToScroll]="math.min(this.favoriteVideos.length, 3)"
                class="carousel-wrapper">
                @for (video of favoriteVideos; track video; let index = $index) {
                <div class="carousel-slide" (click)="this.communicationService.showPreview(video.video_file, video)">
                    <img [src]="baseUrl + video.thumbnail" alt="{{video.title}}">
                    <p>{{video.title}}</p>
                    <div (click)="handleAddToWishlist(video, $event)" event.stopPropagation class="heart-icon">
                        <svg xmlns="http://www.w3.org/2000/svg" height="40px" viewBox="0 -960 960 960" width="40px"
                            [attr.fill]="favoriteVideoIds.includes(video.id) ? '#FF0000' : '#FFFFFF'">
                            <path
                                d="m480-120.67-46.67-42q-104.33-95-172.33-164-68-69-108.33-123.5-40.34-54.5-56.5-99.16Q80-594 80-640q0-91.33 61.33-152.67 61.34-61.33 152-61.33 55.34 0 103.34 25.33 48 25.34 83.33 72.67 39.33-49.33 86.33-73.67 47-24.33 100.34-24.33 90.66 0 152 61.33Q880-731.33 880-640q0 46-16.17 90.67-16.16 44.66-56.5 99.16Q767-395.67 699-326.67t-172.33 164l-46.67 42Z" />
                        </svg>
                    </div>
                </div>
                }
            </carousel>} @else {
            <div class="container">
                <p class="loading">Loading...</p>
                <div class="white"></div>
                <div class="red"></div>
                <div class="blue"></div>
                <div class="black"></div>
            </div>
            }
        </div>
        }
        @if (this.continueWatchingVideos.length > 0) {
        <div class="category-container">
            <h2>Continue watching</h2>
            @if (!this.databaseService.reloadContinueWatchingVideos) {
            <carousel [maxWidthCarousel]="1440" [responsive]="true" [arrows]="false" [dots]="false" [counter]="false"
                [displayAutoPlayControls]="false" [gapBetweenSlides]="0" [maxDomSize]="1" [enableTouch]="true"
                [slideMaxWidth]="250" [slideWidth]="225" [slideToShow]="this.continueWatchingVideos.length"
                [slideToScroll]="math.min(this.continueWatchingVideos.length, 3)" class="carousel-wrapper">
                @for (item of continueWatchingVideos; track item; let index = $index) {
                <div class="carousel-slide"
                    (click)="this.communicationService.continueWatching(item.video, item.timestamp)">
                    <img [src]="baseUrl + item.video.thumbnail" alt="{{item.video.title}}">
                    <p>{{item.video.title}}</p>
                    <div (click)="handleAddToWishlist(item.video, $event)" event.stopPropagation class="heart-icon">
                        <svg xmlns="http://www.w3.org/2000/svg" height="40px" viewBox="0 -960 960 960" width="40px"
                            [attr.fill]="favoriteVideoIds.includes(item.video.id) ? '#FF0000' : '#FFFFFF'">
                            <path
                                d="m480-120.67-46.67-42q-104.33-95-172.33-164-68-69-108.33-123.5-40.34-54.5-56.5-99.16Q80-594 80-640q0-91.33 61.33-152.67 61.34-61.33 152-61.33 55.34 0 103.34 25.33 48 25.34 83.33 72.67 39.33-49.33 86.33-73.67 47-24.33 100.34-24.33 90.66 0 152 61.33Q880-731.33 880-640q0 46-16.17 90.67-16.16 44.66-56.5 99.16Q767-395.67 699-326.67t-172.33 164l-46.67 42Z" />
                        </svg>
                    </div>
                </div>
                }
            </carousel>
            } @else {
            <div class="container">
                <p class="loading">Loading...</p>
                <div class="white"></div>
                <div class="red"></div>
                <div class="blue"></div>
                <div class="black"></div>
            </div>
            }
        </div>
        }
        <div class="category-container">
            <h2>Action</h2>
            <carousel [maxWidthCarousel]="1440" [responsive]="true" [arrows]="false" [dots]="false" [counter]="false"
                [displayAutoPlayControls]="false" [gapBetweenSlides]="0" [maxDomSize]="this.actionVideos.length"
                [enableTouch]="true" [slideMaxWidth]="250" [slideWidth]="225" [slideToShow]="this.actionVideos.length"
                class="carousel-wrapper">
                @for (video of actionVideos; track video; let index = $index) {
                <div class="carousel-slide" (click)="this.communicationService.showPreview(video.video_file, video)">
                    <img [src]="baseUrl + video.thumbnail" alt="{{video.title}}">
                    <p>{{video.title}}</p>
                    <div (click)="handleAddToWishlist(video, $event)" event.stopPropagation class="heart-icon">
                        <svg xmlns="http://www.w3.org/2000/svg" height="40px" viewBox="0 -960 960 960" width="40px"
                            [attr.fill]="favoriteVideoIds.includes(video.id) ? '#FF0000' : '#FFFFFF'">
                            <path
                                d="m480-120.67-46.67-42q-104.33-95-172.33-164-68-69-108.33-123.5-40.34-54.5-56.5-99.16Q80-594 80-640q0-91.33 61.33-152.67 61.34-61.33 152-61.33 55.34 0 103.34 25.33 48 25.34 83.33 72.67 39.33-49.33 86.33-73.67 47-24.33 100.34-24.33 90.66 0 152 61.33Q880-731.33 880-640q0 46-16.17 90.67-16.16 44.66-56.5 99.16Q767-395.67 699-326.67t-172.33 164l-46.67 42Z" />
                        </svg>
                    </div>
                </div>
                }
            </carousel>
        </div>
        <div class="category-container">
            <h2>Documentary</h2>
            <carousel [maxWidthCarousel]="1440" [responsive]="true" [arrows]="false" [dots]="false" [counter]="false"
                [displayAutoPlayControls]="false" [gapBetweenSlides]="0" [maxDomSize]="this.documentaryVideos.length"
                [enableTouch]="true" [slideMaxWidth]="250" [slideWidth]="225"
                [slideToShow]="this.documentaryVideos.length" class="carousel-wrapper">
                @for (video of documentaryVideos; track video; let index = $index) {
                <div class="carousel-slide" (click)="this.communicationService.showPreview(video.video_file, video)">
                    <img [src]="baseUrl + video.thumbnail" alt="{{video.title}}">
                    <p>{{video.title}}</p>
                    <div (click)="handleAddToWishlist(video, $event)" event.stopPropagation class="heart-icon">
                        <svg xmlns="http://www.w3.org/2000/svg" height="40px" viewBox="0 -960 960 960" width="40px"
                            [attr.fill]="favoriteVideoIds.includes(video.id) ? '#FF0000' : '#FFFFFF'">
                            <path
                                d="m480-120.67-46.67-42q-104.33-95-172.33-164-68-69-108.33-123.5-40.34-54.5-56.5-99.16Q80-594 80-640q0-91.33 61.33-152.67 61.34-61.33 152-61.33 55.34 0 103.34 25.33 48 25.34 83.33 72.67 39.33-49.33 86.33-73.67 47-24.33 100.34-24.33 90.66 0 152 61.33Q880-731.33 880-640q0 46-16.17 90.67-16.16 44.66-56.5 99.16Q767-395.67 699-326.67t-172.33 164l-46.67 42Z" />
                        </svg>
                    </div>
                </div>
                }
            </carousel>
        </div>
        <div class="category-container">
            <h2>SCI-FI</h2>
            <carousel [maxWidthCarousel]="1440" [responsive]="true" [arrows]="false" [dots]="false" [counter]="false"
                [displayAutoPlayControls]="false" [gapBetweenSlides]="0" [maxDomSize]="this.scifiVideos.length"
                [enableTouch]="true" [slideMaxWidth]="250" [slideWidth]="225" [slideToShow]="this.scifiVideos.length"
                class="carousel-wrapper">
                @for (video of scifiVideos; track video; let index = $index) {
                <div class="carousel-slide" (click)="this.communicationService.showPreview(video.video_file, video)">
                    <img [src]="baseUrl + video.thumbnail" alt="{{video.title}}">
                    <p>{{video.title}}</p>
                    <div (click)="handleAddToWishlist(video, $event)" event.stopPropagation class="heart-icon">
                        <svg xmlns="http://www.w3.org/2000/svg" height="40px" viewBox="0 -960 960 960" width="40px"
                            [attr.fill]="favoriteVideoIds.includes(video.id) ? '#FF0000' : '#FFFFFF'">
                            <path
                                d="m480-120.67-46.67-42q-104.33-95-172.33-164-68-69-108.33-123.5-40.34-54.5-56.5-99.16Q80-594 80-640q0-91.33 61.33-152.67 61.34-61.33 152-61.33 55.34 0 103.34 25.33 48 25.34 83.33 72.67 39.33-49.33 86.33-73.67 47-24.33 100.34-24.33 90.66 0 152 61.33Q880-731.33 880-640q0 46-16.17 90.67-16.16 44.66-56.5 99.16Q767-395.67 699-326.67t-172.33 164l-46.67 42Z" />
                        </svg>
                    </div>
                </div>
                }
            </carousel>
        </div>
        <div class="category-container">
            <h2>Horror</h2>
            <carousel [maxWidthCarousel]="1440" [responsive]="true" [arrows]="false" [dots]="false" [counter]="false"
                [displayAutoPlayControls]="false" [gapBetweenSlides]="0" [maxDomSize]="this.horrorVideos.length"
                [enableTouch]="true" [slideMaxWidth]="250" [slideWidth]="225" [slideToShow]="this.horrorVideos.length"
                class="carousel-wrapper">
                @for (video of horrorVideos; track video; let index = $index) {
                <div class="carousel-slide" (click)="this.communicationService.showPreview(video.video_file, video)">
                    <img [src]="baseUrl + video.thumbnail" alt="{{video.title}}">
                    <p>{{video.title}}</p>
                    <div (click)="handleAddToWishlist(video, $event)" event.stopPropagation class="heart-icon">
                        <svg xmlns="http://www.w3.org/2000/svg" height="40px" viewBox="0 -960 960 960" width="40px"
                            [attr.fill]="favoriteVideoIds.includes(video.id) ? '#FF0000' : '#FFFFFF'">
                            <path
                                d="m480-120.67-46.67-42q-104.33-95-172.33-164-68-69-108.33-123.5-40.34-54.5-56.5-99.16Q80-594 80-640q0-91.33 61.33-152.67 61.34-61.33 152-61.33 55.34 0 103.34 25.33 48 25.34 83.33 72.67 39.33-49.33 86.33-73.67 47-24.33 100.34-24.33 90.66 0 152 61.33Q880-731.33 880-640q0 46-16.17 90.67-16.16 44.66-56.5 99.16Q767-395.67 699-326.67t-172.33 164l-46.67 42Z" />
                        </svg>
                    </div>
                </div>
                }
            </carousel>
        </div>
        <!-- categories END -->
    </div>
    <section class="footer">
        <app-footer></app-footer>
    </section>
</section>
<!-- main loading spinner START -->
} @else {<div class="loading-wrapper">
    <svg class="logo" width="165" height="24" viewBox="0 0 165 24" fill="none" xmlns="http://www.w3.org/2000/svg">
        <path
            d="M12.95 17.7L11.47 14.37L6.72996 3.83001C5.77996 1.70001 3.66996 0.32001 1.33996 0.32001H0.559966C0.139966 0.32001 -0.130036 0.76001 0.0499639 1.13001L10.63 22.99C10.95 23.67 11.92 23.66 12.25 22.98L12.88 21.67C13.48 20.42 13.51 18.97 12.95 17.7ZM22.57 0.32001C19.58 0.32001 16.87 2.09001 15.66 4.83001L12.47 12.08C12.12 12.89 12.12 13.8 12.48 14.6C12.82 15.33 13.21 16.04 13.52 16.78C13.89 17.64 14.16 18.62 13.98 19.54C14.49 18.24 15.14 16.98 15.74 15.72C16.54 14.07 17.33 12.42 18.12 10.77C18.97 9.00001 19.82 7.24001 20.67 5.47001C21.28 4.20001 21.89 2.93001 22.5 1.66001C22.64 1.39001 22.77 1.11001 22.9 0.84001C23.01 0.60001 22.84 0.32001 22.57 0.32001ZM130.6 0.32001V18.84C130.6 21.51 132.77 23.68 135.44 23.68V5.16001C135.44 2.49001 133.27 0.32001 130.6 0.32001ZM118.73 19V5.16001C118.73 2.49001 116.56 0.32001 113.89 0.32001V23.68H128.84V19H118.73ZM112.13 5.00001V0.32001H97.19V23.68H102.02V14.92H110.31V10.27H102.02V5.00001H112.13ZM82.98 0.0100098C76.2 0.0100098 70.96 5.25001 70.96 12C70.96 18.75 76.17 23.99 82.98 23.99C89.79 23.99 95.07 18.78 95.07 12C95.07 5.22001 89.76 0.0100098 82.98 0.0100098ZM82.98 19.22C78.96 19.22 75.92 16.14 75.92 12C75.92 7.86001 78.9 4.78001 82.98 4.78001C87.06 4.78001 90.08 7.85001 90.08 12C90.08 16.15 87 19.22 82.98 19.22ZM69.79 4.97001V0.32001H54.53V23.68H69.79V19.03H59.37V13.98H68.56V9.61001H59.37V4.97001H69.79ZM39.45 0.32001H31.51V23.68H39.45C47.2 23.68 52.39 19 52.39 12C52.39 5.00001 47.2 0.32001 39.45 0.32001ZM40.14 19H36.34V5.00001H40.14C44.44 5.00001 47.43 7.85001 47.43 12C47.43 16.15 44.44 19 40.14 19ZM23.59 0.32001V23.68H28.43V5.16001C28.43 2.49001 26.26 0.32001 23.59 0.32001ZM150.86 15.04L159.15 23.59H157.62C154.9 23.59 152.29 22.5 150.38 20.57L147.97 18.13L147.53 17.74L145.9 19.39C143.86 21.45 142.1 22.82 139.04 23.35C138.33 23.47 137.69 22.92 137.69 22.2C137.69 21.9 137.81 21.6 138.03 21.38L144.66 14.76L144.75 14.69L144.14 14.06L140.64 10.52H140.65C138.7 8.55001 137.6 5.89001 137.6 3.12001C137.6 2.56001 138.28 2.28001 138.68 2.68001L147.6 11.71L148.2 11.09L149.23 10.05L155.46 3.81001C157.63 1.63001 160.59 0.410009 163.67 0.410009H164.66L151.6 13.5L151.38 13.72L150.45 14.68L150.86 15.04Z"
            fill="white" />
        <defs>
            <linearGradient id="paint0_linear_62_32" x1="-10.72" y1="25.75" x2="172.74" y2="-2.2"
                gradientUnits="userSpaceOnUse">
                <stop stop-color="#8903FF" />
                <stop offset="1" stop-color="#3547FF" />
            </linearGradient>
        </defs>
    </svg>
    <svg class="ip" viewBox="0 0 256 128" width="256px" height="128px" xmlns="http://www.w3.org/2000/svg">
        <defs>
            <linearGradient id="grad1" x1="0" y1="0" x2="1" y2="0">
                <stop offset="0%" stop-color="#5ebd3e" />
                <stop offset="33%" stop-color="#ffb900" />
                <stop offset="67%" stop-color="#f78200" />
                <stop offset="100%" stop-color="#e23838" />
            </linearGradient>
            <linearGradient id="grad2" x1="1" y1="0" x2="0" y2="0">
                <stop offset="0%" stop-color="#e23838" />
                <stop offset="33%" stop-color="#973999" />
                <stop offset="67%" stop-color="#009cdf" />
                <stop offset="100%" stop-color="#5ebd3e" />
            </linearGradient>
        </defs>
        <g fill="none" stroke-linecap="round" stroke-width="16">
            <g class="ip__track" stroke="#ddd">
                <path d="M8,64s0-56,60-56,60,112,120,112,60-56,60-56" />
                <path d="M248,64s0-56-60-56-60,112-120,112S8,64,8,64" />
            </g>
            <g stroke-dasharray="180 656">
                <path class="ip__worm1" stroke="url(#grad1)" stroke-dashoffset="0"
                    d="M8,64s0-56,60-56,60,112,120,112,60-56,60-56" />
                <path class="ip__worm2" stroke="url(#grad2)" stroke-dashoffset="358"
                    d="M248,64s0-56-60-56-60,112-120,112S8,64,8,64" />
            </g>
        </g>
    </svg>
    <h1>loading awesomeness...</h1>
<<<<<<< HEAD
</div>}
=======
</div>}
<!-- loading spinner END -->
>>>>>>> e13014e7
<|MERGE_RESOLUTION|>--- conflicted
+++ resolved
@@ -6,11 +6,7 @@
         <app-video-player>
         </app-video-player>
         <div class="preview-section">
-<<<<<<< HEAD
-            <!-- todo embedd video description here START -->
-=======
             <!-- video description START -->
->>>>>>> e13014e7
             @if (this.communicationService.showVideoDescription) {
             <div class="video-description">
                 <h1>{{this.communicationService.currentVideoObj.title}}</h1>
@@ -19,11 +15,7 @@
                         src="../img/icons/play_btn.svg" alt="play_btn">Play</button>
             </div>
             }
-<<<<<<< HEAD
-            <!-- todo embedd video description here END-->
-=======
             <!-- video description END -->
->>>>>>> e13014e7
         </div>
     </div>
     <div class="category-section"
@@ -249,9 +241,5 @@
         </g>
     </svg>
     <h1>loading awesomeness...</h1>
-<<<<<<< HEAD
 </div>}
-=======
-</div>}
-<!-- loading spinner END -->
->>>>>>> e13014e7
+<!-- loading spinner END -->