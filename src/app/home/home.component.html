--- conflicted
+++ resolved
@@ -43,13 +43,8 @@
             <svg xmlns="http://www.w3.org/2000/svg" height="40px" viewBox="0 -960 960 960" width="40px">
               <path
                 d="m480-120.67-46.67-42q-104.33-95-172.33-164-68-69-108.33-123.5-40.34-54.5-56.5-99.16Q80-594 80-640q0-91.33 61.33-152.67 61.34-61.33 152-61.33 55.34 0 103.34 25.33 48 25.34 83.33 72.67 39.33-49.33 86.33-73.67 47-24.33 100.34-24.33 90.66 0 152 61.33Q880-731.33 880-640q0 46-16.17 90.67-16.16 44.66-56.5 99.16Q767-395.67 699-326.67t-172.33 164l-46.67 42Z"
-<<<<<<< HEAD
                 [attr.fill]="favoriteVideoIds.includes(video.id) ? '#FF0000' : '#FFFFFF'" [attr.stroke]="favoriteVideoIds.includes(video.id) ? '#FFFFFF' : '#FF0000'" stroke-width="30"
                 />
-=======
-                [attr.fill]="favoriteVideoIds.includes(video.id) ? '#FF0000' : '#FFFFFF'"
-                [attr.stroke]="favoriteVideoIds.includes(video.id) ? '#FF0000' : '#2E3EDF'" stroke-width="30" />
->>>>>>> 528b0820
             </svg>
           </div>
         </div>
