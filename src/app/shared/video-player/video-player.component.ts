import { AfterViewInit, Component, OnDestroy, OnInit } from '@angular/core';
import { CommunicationService } from '../../services/communication.service';
import { Subscription } from 'rxjs';
import { DatabaseService } from '../../services/database.service';
import { VideoModel } from '../../models/video.model';
import { environment } from '../../../environments/environment';

@Component({
  selector: 'app-video-player',
  standalone: true,
  imports: [],
  templateUrl: './video-player.component.html',
  styleUrl: './video-player.component.scss',
})
export class VideoPlayerComponent implements AfterViewInit, OnDestroy, OnInit {
  autoplay: boolean = false; // option:: autoplay (start playing video on load)
  controls: boolean = false; // option:: controls (show/hide controls)
  muted: boolean = true; // option:: muted
  loop: boolean = true; // option:: endlessloop
  currentPoster: string = ''; // option:: poster
  private playVideosubscriptions: Subscription = new Subscription();
  private playPreviewSubscription: Subscription = new Subscription();
  player: any;
  currentVideoSource: string = '';
  videoQualities: any[] = [];
  playerOptions: any;
  constructor(
    public communicationService: CommunicationService,
    private dataBaseService: DatabaseService
  ) {}

  /**
   * Lifecycle hook that is called after data-bound properties are initialized.
   * Sets up the initial video state by getting a random video and subscribing
   * to video play and preview events from the communication service.
   */
  ngOnInit(): void {
    this.getRandomVideo();
    this.playVideosubscriptions.add(
      this.communicationService.playVideo$.subscribe((playVideo) => {
        if (playVideo === true) {
          this.player.controls(false);
          this.handlePlayVideo();
          this.communicationService.resetPlayVideo();
        }
      })
    );
    this.playPreviewSubscription.add(
      this.communicationService.showPreview$.subscribe((path) => {
        if (path !== null && this.player) {
          this.communicationService.showVideoDescription = true;
<<<<<<< HEAD
          const baseURL = 'http://127.0.0.1:8000/'; //todo : use baseUrl from environment
          this.currentVideoSource = `${baseURL}media/${path}`;
          console.log('currentVideoSource', this.currentVideoSource);
=======
          this.currentVideoSource = `${environment.baseUrl}/media/${path}`;
>>>>>>> e13014e7
          this.updateVideoQualities();
          this.player.src({ type: 'video/mp4', src: this.currentVideoSource });
          this.player.controls(false);
          this.player.muted(true);
          this.player.load();
          this.player.play();
        }
      })
    );
  }


  /**
   * Called after the view has been initialized. Sets up the video player by
   * initializing the videojs player with the given options and setting up
   * event listeners for the play button, full screen button, and quality select.
   * @returns void
   */
  ngAfterViewInit(): void {
    const options = {
      controls: this.controls,
      autoplay: this.autoplay,
      muted: this.muted,
      loop: this.loop,
      fluid: true,
      poster: this.currentPoster,
    };
    this.player = (window as any).videojs('my-player', options);
    this.addQualityControlButton();
    this.player.ready(() => {
      this.player.play();
    });
  }

  /**
   * Called when the component is destroyed. Unsubscribes from all subscriptions
   * created in the component to prevent memory leaks.
   * @returns void
   */
  ngOnDestroy(): void {
    if (this.playVideosubscriptions) {
      this.playVideosubscriptions.unsubscribe();
    }
    if (this.playPreviewSubscription) {
      this.playPreviewSubscription.unsubscribe();
    }
  }

  /**
   * Gets a random video from the database and sets the video source and video
   * object to the random video. This method is called in the constructor and
   * is used to set the initial video source in the component. The video source
   * is set by subscribing to the video subject in the database service and
   * getting a random video from the array of videos. The video object is also
   * set to the random video object.
   * @returns void
   */
  getRandomVideo() {
    this.dataBaseService.videoSubject.subscribe((videos: VideoModel[]) => {
      const randomIndex = Math.floor(Math.random() * videos.length);
      const randomVideoObject: VideoModel = videos[randomIndex];
      const randomVideo = videos[randomIndex]?.video_file;
      this.communicationService.currentVideoObj = randomVideoObject;
      this.currentVideoSource = `${environment.baseUrl}/media/${randomVideo}`;
      this.updateVideoQualities();
    });
  }
  /**
   * Adds a button to the video player control bar to toggle the quality menu.
   * This method is called after the player has been initialized in ngAfterViewInit.
   * @returns void
   */
  addQualityControlButton(): void {
    const qualityButton = document.createElement('button');
    qualityButton.className =
      'vjs-quality-control vjs-control vjs-button pointer';
    qualityButton.innerHTML = '<i class="fas fa-video"></i>';
    qualityButton.onclick = () => {
      this.toggleQualityMenu();
    };
    this.player.controlBar.el().appendChild(qualityButton);
  }

  /**
   * Toggles the visibility of the quality menu. If the menu already exists, its
   * visibility is toggled by adding or removing the classes 'vjs-hidden' and
   * 'show', and its options are updated. If the menu does not exist, it is
   * created.
   * @returns void
   */
  toggleQualityMenu(): void {
    const menu = document.querySelector(
      '.vjs-quality-menu-custom'
    ) as HTMLElement;

    if (menu) {
      this.toggleMenuVisibility(menu);
      this.updateMenuOptions(menu);
    } else {
      this.createQualityMenu();
    }
  }
  /**
   * Toggles the visibility of the given quality menu by adding or removing
   * the classes 'vjs-hidden' and 'show'.
   * @param menu The HTMLElement of the quality menu.
   * @returns void
   */
  toggleMenuVisibility(menu: HTMLElement): void {
    if (menu.classList.contains('vjs-hidden')) {
      menu.classList.remove('vjs-hidden');
      menu.classList.add('show');
    } else {
      menu.classList.remove('show');
      menu.classList.add('vjs-hidden');
    }
  }

  /**
   * Updates the options of the given quality menu.
   * @param menu The HTMLElement of the quality menu.
   * @returns void
   */
  updateMenuOptions(menu: HTMLElement): void {
    menu.innerHTML = ''; // Leert vorhandene Optionen
    this.videoQualities.forEach((quality) => {
      const option = document.createElement('div');
      option.className = 'quality-option pointer';
      option.innerText = quality.label;
      option.onclick = () => this.onQualityChange(quality.src);
      menu.appendChild(option);
    });
  }
  /**
   * Creates a custom quality menu for the video player. The menu is created by
   * creating a div element with the class 'vjs-quality-menu-custom' and
   * appending it to the player control bar. The menu is populated with options
   * representing the available video qualities. Each option is a div element with
   * the class 'quality-option' and the text content of the quality label. When an
   * option is clicked, the onQualityChange method is called with the src of the
   * selected quality.
   */
  createQualityMenu(): void {
    const qualityMenu = document.createElement('div');
    qualityMenu.className = 'vjs-quality-menu-custom';
    this.videoQualities.forEach((quality) => {
      const option = document.createElement('div');
      option.className = 'quality-option pointer';
      option.innerText = quality.label;
      option.onclick = () => this.onQualityChange(quality.src);
      qualityMenu.appendChild(option);
    });
    this.player.controlBar.el().appendChild(qualityMenu);
  }

  /**
   * Called when the quality of the video is changed. Saves the current player time, sets the current video source to the selected quality, reloads the video, sets the player time back to the saved time, and plays the video.
   * @param selectedQualitySrc - The selected video quality.
   * @returns void
   */
  onQualityChange(selectedQualitySrc: string) {
    const currentTime = this.player.currentTime();
    this.currentVideoSource = selectedQualitySrc;
    this.player.src({ type: 'video/mp4', src: this.currentVideoSource });
    this.player.currentTime(currentTime);
    this.player.play();
    this.toggleQualityMenu();
  }

  /**
   * Update the video qualities dynamically based on the current video source.
   */
  updateVideoQualities() {
    const baseVideoSource = this.currentVideoSource.replace('.mp4', '');
    this.videoQualities = [
      { label: '240p', src: `${baseVideoSource}_240p.mp4` },
      { label: '360p', src: `${baseVideoSource}_360p.mp4` },
      { label: '480p', src: `${baseVideoSource}_480p.mp4` },
      { label: '720p', src: `${baseVideoSource}_720p.mp4` },
      { label: '1080p', src: `${baseVideoSource}_1080p.mp4` },
    ];
    this.checkBandwidthAndSetVideoSource();
  }

  // todo : refactor / outsource / shorten
  /**
   * Measures the current bandwidth and sets the video source based on the available quality.
   * @async
   * @returns {Promise<void>} A promise that resolves when the video source is set.
   * @throws {Error} Throws an error if bandwidth measurement fails.
   */
  async checkBandwidthAndSetVideoSource() {
    try {
      const bandwidth = await this.measureBandwidth();
      let selectedQualitySrc = '';
      if (bandwidth >= 5000) {
        selectedQualitySrc = this.videoQualities.find(
          (vq) => vq.label === '1080p'
        )?.src;
      } else if (bandwidth >= 2500) {
        selectedQualitySrc = this.videoQualities.find(
          (vq) => vq.label === '720p'
        )?.src;
      } else if (bandwidth >= 1500) {
        selectedQualitySrc = this.videoQualities.find(
          (vq) => vq.label === '480p'
        )?.src;
      } else if (bandwidth >= 1000) {
        selectedQualitySrc = this.videoQualities.find(
          (vq) => vq.label === '360p'
        )?.src;
      } else {
        selectedQualitySrc = this.videoQualities.find(
          (vq) => vq.label === '240p'
        )?.src;
      }

      if (selectedQualitySrc) {
        this.currentVideoSource = selectedQualitySrc;
        console.log(
          'Current video source based on bandwidth:',
          this.currentVideoSource
        );
      } else {
        console.error('No suitable video quality found.');
      }
    } catch (error) {
      console.error('Bandwidth measurement error:', error);
    }
  }

  /**
   * Measures the bandwidth by loading a test image and calculating the load time.
   * @returns {Promise<number>} A promise that resolves with the measured bandwidth in kbps.
   */
  measureBandwidth(): Promise<number> {
    return new Promise((resolve, reject) => {
      const testImage = new Image();
      const testUrl = `${environment.baseUrl}/media/videos/xx_2.jpg`;
      const startTime = new Date().getTime();

      testImage.onload = () => {
        const endTime = new Date().getTime();
        const duration = (endTime - startTime) / 1000;
        const imageSize = 5176 * 8;
        const bandwidth = imageSize / duration;
        resolve(bandwidth);
      };

      testImage.onerror = () => {
        console.error('Error loading test image.');
        reject(null);
      };

      testImage.src = testUrl;
    });
  }

  /**
   * Handles the video playback by setting up the player and starting the video.
   */
  handlePlayVideo() {
    this.communicationService.showVideoDescription = false;
    this.setupPlayer();
    this.player.play();
    this.setupEventListeners();
  }

  /**
   * Sets up the video player with the appropriate settings.
   */
  setupPlayer() {
    if (this.communicationService.continuePlayTime !== null) {
      this.setPlayerForContinueWatching();
      this.updateVideoQualities();
    } else {
      this.player.currentTime(0);
    }
    this.player.muted(false);
    this.player.volume(0.5);
    this.player.controls(true);
    this.player.requestFullscreen();
    this.player.loop(false);
  }

  /**
   * Sets up event listeners for the video player.
   */
  setupEventListeners() {
    this.player.off('pause');
    this.player.on('pause', () => {
      if (!this.player.ended()) {
        this.saveCurrentTime();
      }
    });

    this.player.off('ended');
    this.player.on('ended', () => {
      console.log('Video ended');
      // todo : check if video is in continue watching list and delete it
      this.dataBaseService.deleteVideoFromContinueWatching(
        this.communicationService.currentVideoObj.id
      );
      this.player.off('pause');
    });
  }

  /**
   * Saves the current time of the video when it is paused.
   */
  saveCurrentTime() {
    const currentTime = this.player.currentTime();
    this.dataBaseService.saveVideoToContinueWatching(
      this.communicationService.currentVideoObj,
      currentTime
    );
  }

  /**
   * Sets the video player to continue watching from the last saved time.
   */
  setPlayerForContinueWatching() {
    this.currentVideoSource = `${environment.baseUrl}/media/${this.communicationService.currentVideoObj?.video_file}`;
    this.player.src({ type: 'video/mp4', src: this.currentVideoSource });
    const continuePlayTime = this.communicationService.continuePlayTime;
    if (continuePlayTime !== null) {
      this.player.currentTime(continuePlayTime);
    }
  }
}<|MERGE_RESOLUTION|>--- conflicted
+++ resolved
@@ -49,13 +49,7 @@
       this.communicationService.showPreview$.subscribe((path) => {
         if (path !== null && this.player) {
           this.communicationService.showVideoDescription = true;
-<<<<<<< HEAD
-          const baseURL = 'http://127.0.0.1:8000/'; //todo : use baseUrl from environment
-          this.currentVideoSource = `${baseURL}media/${path}`;
-          console.log('currentVideoSource', this.currentVideoSource);
-=======
           this.currentVideoSource = `${environment.baseUrl}/media/${path}`;
->>>>>>> e13014e7
           this.updateVideoQualities();
           this.player.src({ type: 'video/mp4', src: this.currentVideoSource });
           this.player.controls(false);
