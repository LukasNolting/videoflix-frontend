--- conflicted
+++ resolved
@@ -1,13 +1,7 @@
 import { Injectable } from '@angular/core';
 import { environment } from '../../environments/environment';
-<<<<<<< HEAD
 import { Observable } from 'rxjs';
 import { HttpClient } from '@angular/common/http';
-=======
-import { BehaviorSubject, Observable } from 'rxjs';
-import { HttpClient, HttpHeaders } from '@angular/common/http';
-import { Router } from '@angular/router';
->>>>>>> 19642ad1
 import { SignupModel } from '../models/signup.model';
 import { LoginModel } from '../models/login.model';
 
@@ -15,23 +9,8 @@
   providedIn: 'root',
 })
 export class AuthService {
-<<<<<<< HEAD
   constructor(private http: HttpClient) { }
-=======
-  //todo: do wee need that?
-  private currentPathSubject: BehaviorSubject<string> =
-    new BehaviorSubject<string>('');
-  public currentPath$: Observable<string> =
-    this.currentPathSubject.asObservable();
 
-  constructor(private http: HttpClient, private router: Router) {}
-  /**
-   * Updates the current path observable with the current URL of the router.
-   */
-  getCurrentURL() {
-    this.currentPathSubject.next(this.router.url.replace('/', ''));
-  }
->>>>>>> 19642ad1
 
   /**
    * Sends a POST request to log in a user with email and password.
