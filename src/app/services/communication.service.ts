import { Injectable } from '@angular/core';
import { BehaviorSubject } from 'rxjs';
import { VideoModel } from '../models/video.model';

@Injectable({
  providedIn: 'root',
})
export class CommunicationService {
  private playVideoSubject = new BehaviorSubject<string>(''); // flag to indicate if video should be played
  playVideo$ = this.playVideoSubject.asObservable(); // Observable to track play video changes

  private showPreviewSubject = new BehaviorSubject<string>(''); // flag to indicate if video should be played
  showPreview$ = this.showPreviewSubject.asObservable(); // Observable to track play video changes
  isPreviewVideoPlaying: boolean = false;
  showVideoDescription: boolean = true;
  // mobile view variable
  isMobileViewActive: boolean = false; // main flag to check if mobile view is active
  //header variables
  showBigLogo: boolean = true; // flag to show big logo
  isLoggedIn: boolean = false; // flag to indicate if the user is logged in

  // loading screen variables
  dataIsLoaded: boolean = false; // flag to indicate if the data is loaded

  // video player popup variables
  showVideoPlayerPopup: boolean = false;

  // video player variables
  public currentVideoObj: VideoModel = {} as VideoModel;
  public currentPlayedTime: number = 0;
  public continuePlayTime: number = 0;

  // video player popup variables
  showVideoPlayerPopup: boolean = false;

  constructor() {}

  /**
   * Triggers the play video functionality by setting the `playVideoSubject` to true.
   */
<<<<<<< HEAD
  handlePlayVideo(path: string, video: VideoModel): void {
    this.playVideoSubject.next(path);
    this.showVideoPlayerPopup = true;
    this.currentVideoObj = video;
=======
  handlePlayVideo(): void {
    this.playVideoSubject.next(true);
    this.showVideoPlayerPopup = true;
    console.log('play video', this.currentVideoObj);
>>>>>>> 3481ae51
  }

  /**
   * Resets the play video state by setting the `playVideoSubject` to false.
   */
  resetPlayVideo(): void {
    this.playVideoSubject.next('');
  }

  /**
   * Shows a video preview by emitting the preview ID through the `showPreviewSubject`.
   * @param {number} id - The ID of the video to preview.
   */
  showPreview(path: string, video: VideoModel): void {
    this.showPreviewSubject.next(path);
    this.isPreviewVideoPlaying = true;
    this.currentVideoObj = video;
  }

  /**
   * Hides the currently playing video preview and resets the preview state.
   */
  hidePreview(): void {
    this.isPreviewVideoPlaying = false;
  }

  /**
   * Triggers the video player to continue watching a video from the specified timestamp.
   * @param {VideoModel} video - The video object to continue watching.
   * @param {number} timestamp - The timestamp in seconds to continue watching from.
   */
  continueWatching(video: VideoModel, timestamp: number): void {
    this.continuePlayTime = timestamp;
    this.currentVideoObj = video;
    this.playVideoSubject.next(this.currentVideoObj.video_file);
    this.showVideoPlayerPopup = true;
  }
}<|MERGE_RESOLUTION|>--- conflicted
+++ resolved
@@ -38,17 +38,10 @@
   /**
    * Triggers the play video functionality by setting the `playVideoSubject` to true.
    */
-<<<<<<< HEAD
   handlePlayVideo(path: string, video: VideoModel): void {
     this.playVideoSubject.next(path);
     this.showVideoPlayerPopup = true;
     this.currentVideoObj = video;
-=======
-  handlePlayVideo(): void {
-    this.playVideoSubject.next(true);
-    this.showVideoPlayerPopup = true;
-    console.log('play video', this.currentVideoObj);
->>>>>>> 3481ae51
   }
 
   /**
