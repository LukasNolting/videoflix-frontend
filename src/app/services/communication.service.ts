import { Injectable } from '@angular/core';
import { BehaviorSubject } from 'rxjs';
import { VideoModel } from '../models/video.model';
import { DatabaseService } from './database.service';

@Injectable({
  providedIn: 'root',
})
export class CommunicationService {
  private playVideoSubject = new BehaviorSubject<boolean>(false); // flag to indicate if video should be played
  playVideo$ = this.playVideoSubject.asObservable(); // Observable to track play video changes

  private showPreviewSubject = new BehaviorSubject<string>(''); // flag to indicate if video should be played
  showPreview$ = this.showPreviewSubject.asObservable(); // Observable to track play video changes
  isPreviewVideoPlaying: boolean = false;
  showVideoDescription: boolean = true;
  // mobile view variable
  isMobileViewActive: boolean = false; // main flag to check if mobile view is active
  //header variables
  showBigLogo: boolean = true; // flag to show big logo
  isLoggedIn: boolean = false; // flag to indicate if the user is logged in

  // loading screen variables
  dataIsLoaded: boolean = false; // flag to indicate if the data is loaded

  // video player popup variables
  showVideoPlayerPopup: boolean = false;

  // video player variables
  public currentVideoObj: VideoModel = {} as VideoModel;
  public currentPlayedTime: number = 0;
  public continuePlayTime: number = 0;

  // video player popup variables
  showVideoPlayerPopup: boolean = false;

  constructor(private databaseService: DatabaseService) {}

  /**
   * Triggers the play video functionality by setting the `playVideoSubject` to true.
   */
  handlePlayVideo(path: string, video: VideoModel): void {
    this.playVideoSubject.next(true);
    this.showVideoPlayerPopup = true;
<<<<<<< HEAD
    this.currentVideoObj = video;
=======
    console.log('play video', this.currentVideoObj);
>>>>>>> 4a0a90e3
  }

  /**
   * Resets the play video state by setting the `playVideoSubject` to false.
   */
  resetPlayVideo(): void {
    this.playVideoSubject.next(false);
  }

  /**
   * Shows a video preview by emitting the preview ID through the `showPreviewSubject`.
   * @param {number} id - The ID of the video to preview.
   */
  showPreview(path: string, video: VideoModel): void {
    this.showPreviewSubject.next(path);
    this.isPreviewVideoPlaying = true;
    this.currentVideoObj = video;
  }

  /**
   * Hides the currently playing video preview and resets the preview state.
   */
  hidePreview(): void {
    this.isPreviewVideoPlaying = false;
  }

  /**
   * Triggers the video player to continue watching a video from the specified timestamp.
   * @param {VideoModel} video - The video object to continue watching.
   * @param {number} timestamp - The timestamp in seconds to continue watching from.
   */
  continueWatching(video: VideoModel, timestamp: number): void {
    this.continuePlayTime = timestamp;
    this.currentVideoObj = video;
    this.playVideoSubject.next(true);
  }
}<|MERGE_RESOLUTION|>--- conflicted
+++ resolved
@@ -42,11 +42,7 @@
   handlePlayVideo(path: string, video: VideoModel): void {
     this.playVideoSubject.next(true);
     this.showVideoPlayerPopup = true;
-<<<<<<< HEAD
-    this.currentVideoObj = video;
-=======
     console.log('play video', this.currentVideoObj);
->>>>>>> 4a0a90e3
   }
 
   /**
