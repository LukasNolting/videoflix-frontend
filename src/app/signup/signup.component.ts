--- conflicted
+++ resolved
@@ -1,19 +1,12 @@
 import { Component } from '@angular/core';
 import { HeaderComponent } from '../shared/header/header.component';
 import { FooterComponent } from '../shared/footer/footer.component';
-<<<<<<< HEAD
-=======
 import { RouterLink } from '@angular/router';
->>>>>>> b33e3321
 
 @Component({
   selector: 'app-signup',
   standalone: true,
-<<<<<<< HEAD
-  imports: [HeaderComponent,FooterComponent],
-=======
   imports: [HeaderComponent, FooterComponent, RouterLink],
->>>>>>> b33e3321
   templateUrl: './signup.component.html',
   styleUrl: './signup.component.scss',
 })
