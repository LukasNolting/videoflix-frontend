@import '../../styles.scss';

.signup-wrapper {
    @include dFlex(row, center, center);
    height: 100vh;
    width: 100vw;
    background-color: $black;
    background-image: url("../../assets/img/backgrounds/background_2.jpg");
    background-repeat: no-repeat;
    background-position: center;
    background-size: cover;
}

.signup-container {
    @include dFlex(column, center, center);
    width: 520px;
    height: 492px;
    background-color: $white;
    border-radius: 48px;
    padding: 43px 56px;
    gap: 32px;

    h1 {
        @include DMSans(700, 48px, 62.5px, $main-blue-dark);
        padding-bottom: 48px;
    }
}

form {
    @include dFlex(column, center, center);
    width: 408px;
    height: 167px;
    gap: 16px;

    button {
        @include buttonBlue(151px, 48px, 10px);

        &:hover {
            @include btnHover($main-blue-dark);
        }

        &:active {
            @include btnActive($main-blue-dark);
        }

        &:disabled {
            @include btnDisabled($main-blue-dark);
        }
    }
}

input {
    width: 408px;
    height: 48px;
    border-radius: 12px;
    padding: 12px 24px;
    box-sizing: border-box;
    border: solid 1px $main-blue-dark;
    cursor: pointer;
}

input::placeholder {
    @include DMSans(400, 18px, 23.44px, $main-blue-dark);
}

p {
    @include DMSans(500, 18px, 23.44px, $black);
<<<<<<< HEAD
}

.header {
    @include dFlex(row, center, center);
    width: 100%;
=======
>>>>>>> 0076753c
}<|MERGE_RESOLUTION|>--- conflicted
+++ resolved
@@ -65,12 +65,9 @@
 
 p {
     @include DMSans(500, 18px, 23.44px, $black);
-<<<<<<< HEAD
 }
 
 .header {
     @include dFlex(row, center, center);
     width: 100%;
-=======
->>>>>>> 0076753c
 }