--- conflicted
+++ resolved
@@ -1,8 +1,4 @@
 export const environment = {
   production: true,
-<<<<<<< HEAD
-  baseUrl: 'http://45.145.41.154',
-=======
   baseUrl: 'https://backend.lukas-nolting.eu',
->>>>>>> cf42e838
 };